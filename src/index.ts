<<<<<<< HEAD
import axios, { AxiosInstance, AxiosResponse } from 'axios';
import bodyParser from 'body-parser';
import Express, { NextFunction, Request, Response } from 'express';
import slowDown from 'express-slow-down';
import RedisStore from 'rate-limit-redis';
import { PrismaClient } from '@prisma/client';
import amqp from 'amqplib';
import Redis from 'ioredis';

import crypto from 'crypto';
import fs from 'fs';
import https from 'https';
import os from 'os';

import beforeShutdown from './beforeShutdown';
import { error, log, warn } from './log';

import 'express-async-errors';
import { setup } from './rmq';

const VERSION = (() => {
    const rev = fs.readFileSync('.git/HEAD').toString().trim();
    if (rev.indexOf(':') === -1) {
        return rev;
    } else {
        return fs
            .readFileSync('.git/' + rev.substring(5))
            .toString()
            .trim()
            .slice(0, 7);
    }
})();

const app = Express();
const config = JSON.parse(fs.readFileSync('./config.json', 'utf8')) as {
    port: number;
    trustProxy: boolean;
    autoBlock: boolean;
    queue: {
        enabled: boolean;
        rabbitmq: string;
        queue: string;
    };
    redis: string;
};

const db = new PrismaClient();
const redis = new Redis(config.redis);
beforeShutdown(async () => {
    await db.$disconnect();
    redis.disconnect(false);
});

const axiosClients: AxiosInstance[] = [];

let currentRobin = 0;
function client() {
    const instance = axiosClients[currentRobin];

    currentRobin++;
    if (currentRobin === axiosClients.length) currentRobin = 0;

    return instance;
}

for (const [_, iface] of Object.entries(os.networkInterfaces())) {
    for (const net of iface) {
        if (net.internal || net.family === 'IPv4') continue;
        axiosClients.push(
            axios.create({
                httpsAgent: new https.Agent({
                    // @ts-ignore - undocumented
                    localAddress: net.address
                }),
                headers: {
                    'User-Agent': 'WebhookProxy/1.0 (https://github.com/lewisakura/webhook-proxy)'
                }
            })
        );
        log('Discovered IP address', net.address);
    }
}

let rabbitMq: amqp.Channel;

let requestsHandled = 0;

async function banWebhook(id: string, reason: string) {
    // set the cached version up first so we prevent race conditions.
    //
    // without setting the cache first, we might hit a point where two requests trigger a ban.
    // setting it in cache first will prevent this since it will read the cached version first,
    // realise that they're banned, and stop the request there.
    await redis.set(`webhookBan:${id}`, reason, 'EX', 24 * 60 * 60);
    await db.bannedWebhook.upsert({
        where: {
            id
        },
        create: {
            id,
            reason
        },
        update: {
            reason
        }
    });

    warn('banned', id, 'for', reason);
}

async function banIp(ip: string, reason: string) {
    // see justification above for setting cache first
    const expiry = new Date();
    expiry.setDate(expiry.getDate() + 3); // 3-day ban

    // generate a hash for redis since IPv6 is a pain to store in redis
    const hash = crypto.createHash('sha1').update(ip).digest('hex');

    await redis.set(`ipBan:${hash}`, reason, 'PXAT', expiry.getTime());
    await db.bannedIP.upsert({
        where: {
            id: ip
        },
        create: {
            id: ip,
            reason,
            expires: expiry
        },
        update: {
            reason
        }
    });

    warn('banned', ip, 'for', reason);
}

async function trackRatelimitViolation(id: string) {
    const violations = await redis.incr(`webhookRatelimitViolation:${id}`);
    await redis.send_command('EXPIRE', [`webhookRatelimitViolation:${id}`, 60, 'NX']);

    warn(id, 'hit ratelimit, they have done so', violations, 'times within the window');

    if (violations > 50 && config.autoBlock) {
        await banWebhook(id, '[Automated] Ratelimited >50 times within a minute.');
        await redis.del(`webhookRatelimitViolation:${id}`);
        await redis.del(`webhookRatelimit:${id}`);
    }

    return violations;
}

async function trackBadRequest(id: string) {
    const violations = await redis.incr(`badRequests:${id}`);
    await redis.send_command('EXPIRE', [`badRequests:${id}`, 600, 'NX']);

    warn(id, 'made a bad request, they have made', violations, 'within the window');

    if (violations > 30 && config.autoBlock) {
        await banWebhook(id, '[Automated] >30 bad requests within 10 minutes.');
        await redis.del(`badRequests:${id}`);
    }

    return violations;
}

async function trackNonExistentWebhook(ip: string) {
    if (ip === 'localhost' || ip === '::1' || ip === '127.0.0.1' || ip === '::ffff:127.0.0.1') return; //ignore ourselves

    // generate a hash for redis since IPv6 is a pain to store in redis
    const hash = crypto.createHash('sha1').update(ip).digest('hex');

    const violations = await redis.incr(`nonExistentWebhooks:${hash}`);
    await redis.send_command('EXPIRE', [`nonExistentWebhooks:${hash}`, 3600, 'NX']);

    await redis.incr('nonExistentWebhooks');
    await redis.send_command('EXPIRE', ['nonExistentWebhooks', 86400, 'NX']);

    warn(ip, 'made a request to a nonexistent webhook, they have done so', violations, 'time within the window');

    if (violations > 5 && config.autoBlock) {
        await banIp(ip, '[Automated] >5 unique non-existent webhook requests within 1 hour.');
        await redis.del(`nonExistentWebhooks:${hash}`);
    }

    return violations;
}

async function trackInvalidWebhookToken(ip: string) {
    if (ip === 'localhost' || ip === '::1' || ip === '127.0.0.1' || ip === '::ffff:127.0.0.1') return; //ignore ourselves

    // generate a hash for redis since IPv6 is a pain to store in redis
    const hash = crypto.createHash('sha1').update(ip).digest('hex');

    const violations = await redis.incr(`invalidWebhookToken:${hash}`);
    await redis.send_command('EXPIRE', [`invalidWebhookToken:${hash}`, 3600, 'NX']);

    await redis.incr('invalidWebhookToken');
    await redis.send_command('EXPIRE', ['invalidWebhookToken', 86400, 'NX']);

    warn(
        ip,
        'made a request to a webhook with an invalid token, they have done so',
        violations,
        'times within the window'
    );

    if (violations > 10 && config.autoBlock) {
        await banIp(ip, '[Automated] >10 invalid webhook token requests within 1 hour.');
        await redis.del(`invalidWebhookToken:${hash}`);
    }

    return violations;
}

async function getWebhookBanInfo(id: string): Promise<string> {
    const data = await redis.get(`webhookBan:${id}`);
    if (data) {
        return data;
    }

    const ban = await db.bannedWebhook.findUnique({
        where: {
            id
        }
    });

    await redis.set(`webhookBan:${id}`, ban?.reason, 'EX', 24 * 60 * 60);

    return ban?.reason;
}

async function getIPBanInfo(ip: string): Promise<{ reason: string; expires: Date }> {
    if (ip === 'localhost' || ip === '::1' || ip === '127.0.0.1' || ip === '::ffff:127.0.0.1') return undefined; //ignore ourselves

    // generate a hash for redis since IPv6 is a pain to store in redis
    const hash = crypto.createHash('sha1').update(ip).digest('hex');

    const data = await redis.get(`ipBan:${hash}`);
    if (data) {
        const ban = JSON.parse(data);
        if (ban === null) return undefined;
        return { reason: ban.reason, expires: new Date(ban.expires) };
    }

    const ban = await db.bannedIP.findUnique({
        where: {
            id: ip
        },
        select: {
            reason: true,
            expires: true
        }
    });

    if (ban) {
        if (ban.expires.getTime() <= Date.now()) {
            await db.bannedIP.delete({
                where: {
                    id: ip
                }
            });
            await redis.del(`ipBan:${hash}`);
            return undefined;
        }
    }

    await redis.set(
        `ipBan:${hash}`,
        JSON.stringify(ban),
        'PXAT',
        ban?.expires.getTime() ?? Date.now() + 24 * 60 * 60 * 1000
    );

    return ban;
}

app.set('trust proxy', config.trustProxy);

app.use(
    require('helmet')({
        contentSecurityPolicy: false
    })
);
app.use(bodyParser.json());

// catch spammers that ignore ratelimits in a way that can cause servers to yield for long periods of time
const webhookPostRatelimit = slowDown({
    windowMs: 2000,
    delayAfter: 5,
    delayMs: 1000,
    maxDelayMs: 30000,

    keyGenerator(req, res) {
        return req.params.id ?? req.ip; // use the webhook ID as a ratelimiting key, otherwise use IP
    },

    store: new RedisStore({ client: redis, prefix: 'ratelimit:webhookPost:' })
});

const webhookQueuePostRatelimit = slowDown({
    windowMs: 1000,
    delayAfter: 10,
    delayMs: 1000,
    maxDelayMs: 30000,

    keyGenerator(req, res) {
        return req.params.id ?? req.ip; // use the webhook ID as a ratelimiting key, otherwise use IP
    },

    store: new RedisStore({ client: redis, prefix: 'ratelimit:webhookQueue:' })
});

const webhookInvalidPostRatelimit = slowDown({
    windowMs: 30000,
    delayAfter: 3,
    delayMs: 1000,
    maxDelayMs: 30000,

    keyGenerator(req, res) {
        return req.params.id ?? req.ip; // use the webhook ID as a ratelimiting key, otherwise use IP
    },

    skip(req, res) {
        return !(res.statusCode >= 400 && res.statusCode < 500 && res.statusCode !== 429); // trigger if it's a 4xx but not a ratelimit
    },

    store: new RedisStore({ client: redis, prefix: 'ratelimit:webhookInvalidPost:' })
});

const unknownEndpointRatelimit = slowDown({
    windowMs: 10000,
    delayAfter: 10,
    delayMs: 500,
    maxDelayMs: 30000,

    store: new RedisStore({ client: redis, prefix: 'ratelimit:unknownEndpoint:' })
});

const statsEndpointRatelimit = slowDown({
    windowMs: 5000,
    delayAfter: 1,
    delayMs: 500,
    maxDelayMs: 30000,

    store: new RedisStore({ client: redis, prefix: 'ratelimit:statsEndpoint:' })
});

app.use(Express.static('public'));

app.get('/stats', statsEndpointRatelimit, async (req, res) => {
    const data = await Promise.all([
        (async () => parseInt((await redis.get('stats:requests')) ?? '0'))(),
        db.webhooksSeen.count()
    ]);

    return res.json({
        requests: data[0],
        webhooks: data[1],
        version: VERSION
    });
});

app.get('/announcement', async (req, res) => {
    const announcement = await redis.hgetall('announcement');

    if (!announcement.style) {
        // check for abuse measures and inject automatic announcement if necessary
        if (parseInt(await redis.get('nonExistentWebhooks')) > 12)
            return res.json({
                title: 'Anti-Abuse Engaged',
                message:
                    'WebhookProxy has detected potential abuse that could affect the service as a whole, and has stopped accepting new webhook requests for 24 hours. Please try your requests later.',
                style: 'danger'
            });

        return res.json({});
    }

    return res.json({
        title: announcement['title'],
        message: announcement['message'],
        style: announcement['style']
    });
});

// sure this could be middleware but I want better control
async function preRequestChecks(req: Request, res: Response) {
    const ipBan = await getIPBanInfo(req.ip);
    if (ipBan) {
        warn('ip', req.ip, 'attempted to request to', req.params.id, 'whilst banned');
        res.status(403).json({
            proxy: true,
            message: 'This IP address has been banned.',
            reason: ipBan.reason,
            expires: ipBan.expires.getTime()
        });
        return false;
    }

    const banInfo = await getWebhookBanInfo(req.params.id);
    if (banInfo) {
        warn(req.params.id, 'attempted to request whilst blocked for', banInfo);
        res.status(403).json({
            proxy: true,
            message: 'This webhook has been blocked. Please contact @LewisTehMinerz on the DevForum.',
            reason: banInfo
        });
        return false;
    }

    // if we know this webhook is already ratelimited, don't hit discord but reject the request instead
    const ratelimit = await redis.get(`webhookRatelimit:${req.params.id}`);
    if (ratelimit) {
        res.setHeader('X-RateLimit-Limit', 5);
        res.setHeader('X-RateLimit-Remaining', 0);
        res.setHeader('X-RateLimit-Reset', ratelimit);

        await trackRatelimitViolation(req.params.id);

        res.status(429).json({
            proxy: true,
            message: 'You have been ratelimited. Please respect the standard Discord ratelimits.'
        });
        return false;
    }

    // antiabuse in case someone tries something funny
    if (parseInt(await redis.get('nonExistentWebhooks')) > 12) {
        if (!(await redis.exists(`webhooksSeen:${req.params.id}`))) {
            await redis.set(
                `webhooksSeen:${req.params.id}`,
                (!!(await db.webhooksSeen.findUnique({ where: { id: req.params.id } }))).toString()
            );
            await redis.send_command('EXPIRE', [`webhooksSeen:${req.params.id}`, 600, 'NX']);
        }

        if ((await redis.get(`webhooksSeen:${req.params.id}`)) === 'false') {
            res.status(403).json({
                proxy: true,
                message:
                    'An anti-abuse mechanism has been fired and your webhook has not been seen before. Try again later.'
            });
            return false;
        }
    }

    return true;
}

async function postRequestChecks(req: Request, res: Response, response: AxiosResponse<any>) {
    if (response.status === 401 && response.data.code === 50027 /* invalid webhook token */) {
        await trackInvalidWebhookToken(req.ip);

        res.status(401).json({
            proxy: true,
            error: 'The authorization token for this webhook is invalid.'
        });
        return false;
    }

    if (response.status === 404 && response.data.code === 10015 /* webhook not found */) {
        await db.bannedWebhook.upsert({
            where: {
                id: req.params.id
            },
            create: {
                id: req.params.id,
                reason: '[Automated] Webhook does not exist.'
            },
            update: {
                reason: '[Automated] Webhook does not exist.'
            }
        });

        await trackNonExistentWebhook(req.ip);

        res.status(404).json({
            proxy: true,
            error: 'This webhook does not exist.'
        });
        return false;
    }

    // new webhook!
    if (
        !(await redis.exists(`webhooksSeen:${req.params.id}`)) ||
        (await redis.get(`webhooksSeen:${req.params.id}`)) === 'false'
    ) {
        await redis.set(`webhooksSeen:${req.params.id}`, 'true');
        await redis.send_command('EXPIRE', [`webhooksSeen:${req.params.id}`, 600, 'NX']);

        await db.webhooksSeen.upsert({ where: { id: req.params.id }, update: {}, create: { id: req.params.id } });
    }

    if (response.status >= 400 && response.status < 500 && response.status !== 429) {
        await trackBadRequest(req.params.id);
    }

    if (parseInt(response.headers['x-ratelimit-remaining']) === 0) {
        // process ratelimits
        await redis.set(
            `webhookRatelimit:${req.params.id}`,
            parseInt(response.headers['x-ratelimit-reset']),
            'EXAT',
            parseInt(response.headers['x-ratelimit-reset'])
        );
    }

    return true;
}

app.post('/api/webhooks/:id/:token', webhookPostRatelimit, webhookInvalidPostRatelimit, async (req, res) => {
    redis.incr('stats:requests');
    requestsHandled++;

    try {
        BigInt(req.params.id);
    } catch {
        res.status(400).json({
            proxy: true,
            error: 'Webhook ID does not appear to be a snowflake.'
        });
        return false;
    }

    if (!(await preRequestChecks(req, res))) return;

    const body = req.body;

    if (!body.content && !body.embeds && !body.file) {
        res.status(400).json({
            proxy: true,
            error: 'No body provided. The proxy only accepts valid JSON bodies.'
        });
        return false;
    }

    const wait = req.query.wait ?? false;
    const threadId = req.query.thread_id;

    const response = await client().post(
        `https://discord.com/api/webhooks/${req.params.id}/${req.params.token}?wait=${wait}${
            threadId ? '&thread_id=' + threadId : ''
        }`,
        body,
        {
            headers: {
                'Content-Type': 'application/json'
            }
        }
    );

    if (!(await postRequestChecks(req, res, response))) return;

    // forward headers to allow clients to process ratelimits themselves
    for (const header of Object.keys(response.headers)) {
        res.setHeader(header, response.headers[header]);
    }

    res.setHeader('Via', '1.0 WebhookProxy');

    return res.status(response.status).json(response.data);
});

// PATCHes use the same ratelimit bucket as the regular message endpoint, so we don't do any special ratelimit handling here.
app.patch(
    '/api/webhooks/:id/:token/messages/:messageId',
    webhookPostRatelimit,
    webhookInvalidPostRatelimit,
    async (req, res) => {
        redis.incr('stats:requests');
        requestsHandled++;

        try {
            BigInt(req.params.id);
        } catch {
            res.status(400).json({
                proxy: true,
                error: 'Webhook ID does not appear to be a snowflake.'
            });
            return false;
        }

        try {
            BigInt(req.params.messageId);
        } catch {
            return res.status(400).json({
                proxy: true,
                error: 'Message ID does not appear to be a snowflake.'
            });
        }

        if (!(await preRequestChecks(req, res))) return;

        const body = req.body;

        if (!body.content && !body.embeds && !body.file) {
            res.status(400).json({
                proxy: true,
                error: 'No body provided. The proxy only accepts valid JSON bodies.'
            });
            return false;
        }

        const threadId = req.query.thread_id;

        const response = await client().patch(
            `https://discord.com/api/webhooks/${req.params.id}/${req.params.token}/messages/${req.params.messageId}${
                threadId ? '?thread_id=' + threadId : ''
            }`,
            body,
            {
                headers: {
                    'Content-Type': 'application/json'
                }
            }
        );

        if (!(await postRequestChecks(req, res, response))) return;

        // forward headers to allow clients to process ratelimits themselves
        for (const header of Object.keys(response.headers)) {
            res.setHeader(header, response.headers[header]);
        }

        res.setHeader('Via', '1.0 WebhookProxy');

        return res.status(response.status).json(response.data);
    }
);

// DELETEs use the same ratelimit bucket as the regular message endpoint, so we don't do any special ratelimit handling here.
app.delete(
    '/api/webhooks/:id/:token/messages/:messageId',
    webhookPostRatelimit,
    webhookInvalidPostRatelimit,
    async (req, res) => {
        redis.incr('stats:requests');
        requestsHandled++;

        try {
            BigInt(req.params.id);
        } catch {
            res.status(400).json({
                proxy: true,
                error: 'Webhook ID does not appear to be a snowflake.'
            });
            return false;
        }

        try {
            BigInt(req.params.messageId);
        } catch {
            return res.status(400).json({
                proxy: true,
                error: 'Message ID does not appear to be a snowflake.'
            });
        }

        if (!(await preRequestChecks(req, res))) return;

        const threadId = req.query.thread_id;

        const response = await client().delete(
            `https://discord.com/api/webhooks/${req.params.id}/${req.params.token}/messages/${req.params.messageId}${
                threadId ? '?thread_id=' + threadId : ''
            }`,
            {
                headers: {
                    'Content-Type': 'application/json'
                }
            }
        );

        if (!(await postRequestChecks(req, res, response))) return;

        // forward headers to allow clients to process ratelimits themselves
        for (const header of Object.keys(response.headers)) {
            res.setHeader(header, response.headers[header]);
        }

        res.setHeader('Via', '1.0 WebhookProxy');

        return res.status(response.status).json(response.data);
    }
);

app.post('/api/webhooks/:id/:token/queue', webhookQueuePostRatelimit, async (req, res) => {
    if (!config.queue.enabled) return res.status(403).json({ proxy: true, error: 'Queues have been disabled.' });

    // run the same ban checks again so we don't hit ourselves if the webhook is bad

    const ipBan = await getIPBanInfo(req.ip);
    if (ipBan) {
        warn('ip', req.ip, 'attempted to queue to', req.params.id, 'whilst banned');
        return res.status(403).json({
            proxy: true,
            message: 'This IP address has been banned.',
            reason: ipBan.reason,
            expires: ipBan.expires.getTime()
        });
    }

    const threadId = req.query.thread_id;

    const body = req.body;

    const reason = await getWebhookBanInfo(req.params.id);
    if (reason) {
        warn(req.params.id, 'attempted to queue whilst blocked for', reason);
        return res.status(403).json({
            proxy: true,
            message: 'This webhook has been blocked. Please contact @Lewis_Schumer on the DevForum.',
            reason: reason
        });
    }

    rabbitMq.sendToQueue(
        config.queue.queue,
        Buffer.from(
            JSON.stringify({
                id: req.params.id,
                token: req.params.token,
                body,
                threadId: threadId as string
            })
        ),
        {
            persistent: true // make messages persistent to minimise lost messages
        }
    );

    return res.json({
        proxy: true,
        message: 'Queued successfully.'
    });
});

app.use(unknownEndpointRatelimit, (req, res, next) => {
    warn(req.ip, 'hit unknown endpoint');
    return res.status(404).json({
        proxy: true,
        message: 'Unknown endpoint.'
    });
});

app.use((err: Error, req: Request, res: Response, next: NextFunction) => {
    if (err instanceof SyntaxError && 'body' in err) {
        return res.status(400).json({
            proxy: true,
            error: 'Malformed request. The proxy only accepts valid JSON bodies.'
        });
    }

    error('error encountered:', err, 'by', req.params.id ?? req.ip);

    return res.status(500).json({
        proxy: true,
        error: 'An error occurred while processing your request.'
    });
});

app.listen(config.port, async () => {
    log('Up and running. Version:', VERSION);

    setInterval(() => {
        log('In the last minute, this worker handled', requestsHandled, 'requests.');
        requestsHandled = 0;
    }, 60000);

    if (config.queue.enabled) {
        try {
            rabbitMq = await setup(config.queue.rabbitmq, config.queue.queue);

            beforeShutdown(async () => {
                await rabbitMq.close();
            });

            log('RabbitMQ set up.');
        } catch (e) {
            error('RabbitMQ init error, will disable queues:', e);
            config.queue.enabled = false;
        }
    }
});
=======
import axios, { AxiosResponse } from 'axios';
import bodyParser from 'body-parser';
import Express, { NextFunction, Request, Response } from 'express';
import slowDown from 'express-slow-down';
import RedisStore from 'rate-limit-redis';
import { PrismaClient } from '@prisma/client';
import amqp from 'amqplib';
import Redis from 'ioredis';

import crypto from 'crypto';
import fs from 'fs';

import beforeShutdown from './beforeShutdown';
import { error, log, warn } from './log';

import 'express-async-errors';
import { setup } from './rmq';

const VERSION = (() => {
    const rev = fs.readFileSync('.git/HEAD').toString().trim();
    if (rev.indexOf(':') === -1) {
        return rev;
    } else {
        return fs
            .readFileSync('.git/' + rev.substring(5))
            .toString()
            .trim()
            .slice(0, 7);
    }
})();

const app = Express();
const config = JSON.parse(fs.readFileSync('./config.json', 'utf8')) as {
    port: number;
    trustProxy: boolean;
    autoBlock: boolean;
    queue: {
        enabled: boolean;
        rabbitmq: string;
        queue: string;
    };
    redis: string;
};

const db = new PrismaClient();
const redis = new Redis(config.redis);
beforeShutdown(async () => {
    await db.$disconnect();
    redis.disconnect(false);
});

let rabbitMq: amqp.Channel;

let requestsHandled = 0;

async function banWebhook(id: string, reason: string) {
    // set the cached version up first so we prevent race conditions.
    //
    // without setting the cache first, we might hit a point where two requests trigger a ban.
    // setting it in cache first will prevent this since it will read the cached version first,
    // realise that they're banned, and stop the request there.
    await redis.set(`webhookBan:${id}`, reason, 'EX', 24 * 60 * 60);
    await db.bannedWebhook.upsert({
        where: {
            id
        },
        create: {
            id,
            reason
        },
        update: {
            reason
        }
    });

    warn('banned', id, 'for', reason);
}

async function banIp(ip: string, reason: string) {
    // see justification above for setting cache first
    const expiry = new Date();
    expiry.setDate(expiry.getDate() + 3); // 3-day ban

    // generate a hash for redis since IPv6 is a pain to store in redis
    const hash = crypto.createHash('sha1').update(ip).digest('hex');

    await redis.set(`ipBan:${hash}`, reason, 'PXAT', expiry.getTime());
    await db.bannedIP.upsert({
        where: {
            id: ip
        },
        create: {
            id: ip,
            reason,
            expires: expiry
        },
        update: {
            reason
        }
    });

    warn('banned', ip, 'for', reason);
}

async function trackRatelimitViolation(id: string) {
    const violations = await redis.incr(`webhookRatelimitViolation:${id}`);
    await redis.send_command('EXPIRE', [`webhookRatelimitViolation:${id}`, 60, 'NX']);

    warn(id, 'hit ratelimit, they have done so', violations, 'times within the window');

    if (violations > 50 && config.autoBlock) {
        await banWebhook(id, '[Automated] Ratelimited >50 times within a minute.');
        await redis.del(`webhookRatelimitViolation:${id}`);
        await redis.del(`webhookRatelimit:${id}`);
    }

    return violations;
}

async function trackBadRequest(id: string) {
    const violations = await redis.incr(`badRequests:${id}`);
    await redis.send_command('EXPIRE', [`badRequests:${id}`, 600, 'NX']);

    warn(id, 'made a bad request, they have made', violations, 'within the window');

    if (violations > 30 && config.autoBlock) {
        await banWebhook(id, '[Automated] >30 bad requests within 10 minutes.');
        await redis.del(`badRequests:${id}`);
    }

    return violations;
}

async function trackNonExistentWebhook(ip: string) {
    if (ip === 'localhost' || ip === '::1' || ip === '127.0.0.1' || ip === '::ffff:127.0.0.1') return; //ignore ourselves

    // generate a hash for redis since IPv6 is a pain to store in redis
    const hash = crypto.createHash('sha1').update(ip).digest('hex');

    const violations = await redis.incr(`nonExistentWebhooks:${hash}`);
    await redis.send_command('EXPIRE', [`nonExistentWebhooks:${hash}`, 3600, 'NX']);

    await redis.incr('nonExistentWebhooks');
    await redis.send_command('EXPIRE', ['nonExistentWebhooks', 86400, 'NX']);

    warn(ip, 'made a request to a nonexistent webhook, they have done so', violations, 'time within the window');

    if (violations > 5 && config.autoBlock) {
        await banIp(ip, '[Automated] >5 unique non-existent webhook requests within 1 hour.');
        await redis.del(`nonExistentWebhooks:${hash}`);
    }

    return violations;
}

async function trackInvalidWebhookToken(ip: string) {
    if (ip === 'localhost' || ip === '::1' || ip === '127.0.0.1' || ip === '::ffff:127.0.0.1') return; //ignore ourselves

    // generate a hash for redis since IPv6 is a pain to store in redis
    const hash = crypto.createHash('sha1').update(ip).digest('hex');

    const violations = await redis.incr(`invalidWebhookToken:${hash}`);
    await redis.send_command('EXPIRE', [`invalidWebhookToken:${hash}`, 3600, 'NX']);

    await redis.incr('invalidWebhookToken');
    await redis.send_command('EXPIRE', ['invalidWebhookToken', 86400, 'NX']);

    warn(
        ip,
        'made a request to a webhook with an invalid token, they have done so',
        violations,
        'times within the window'
    );

    if (violations > 10 && config.autoBlock) {
        await banIp(ip, '[Automated] >10 invalid webhook token requests within 1 hour.');
        await redis.del(`invalidWebhookToken:${hash}`);
    }

    return violations;
}

async function getWebhookBanInfo(id: string): Promise<string> {
    const data = await redis.get(`webhookBan:${id}`);
    if (data) {
        return data;
    }

    const ban = await db.bannedWebhook.findUnique({
        where: {
            id
        }
    });

    await redis.set(`webhookBan:${id}`, ban?.reason, 'EX', 24 * 60 * 60);

    return ban?.reason;
}

async function getIPBanInfo(ip: string): Promise<{ reason: string; expires: Date }> {
    if (ip === 'localhost' || ip === '::1' || ip === '127.0.0.1' || ip === '::ffff:127.0.0.1') return undefined; //ignore ourselves

    // generate a hash for redis since IPv6 is a pain to store in redis
    const hash = crypto.createHash('sha1').update(ip).digest('hex');

    const data = await redis.get(`ipBan:${hash}`);
    if (data) {
        const ban = JSON.parse(data);
        if (ban === null) return undefined;
        return { reason: ban.reason, expires: new Date(ban.expires) };
    }

    const ban = await db.bannedIP.findUnique({
        where: {
            id: ip
        },
        select: {
            reason: true,
            expires: true
        }
    });

    if (ban) {
        if (ban.expires.getTime() <= Date.now()) {
            await db.bannedIP.delete({
                where: {
                    id: ip
                }
            });
            await redis.del(`ipBan:${hash}`);
            return undefined;
        }
    }

    await redis.set(
        `ipBan:${hash}`,
        JSON.stringify(ban),
        'PXAT',
        ban?.expires.getTime() ?? Date.now() + 24 * 60 * 60 * 1000
    );

    return ban;
}

app.set('trust proxy', config.trustProxy);

app.use(
    require('helmet')({
        contentSecurityPolicy: false
    })
);
app.use(bodyParser.json());

// catch spammers that ignore ratelimits in a way that can cause servers to yield for long periods of time
const webhookPostRatelimit = slowDown({
    windowMs: 2000,
    delayAfter: 5,
    delayMs: 1000,
    maxDelayMs: 30000,

    keyGenerator(req, res) {
        return req.params.id ?? req.ip; // use the webhook ID as a ratelimiting key, otherwise use IP
    },

    store: new RedisStore({ client: redis, prefix: 'ratelimit:webhookPost:' })
});

const webhookQueuePostRatelimit = slowDown({
    windowMs: 1000,
    delayAfter: 10,
    delayMs: 1000,
    maxDelayMs: 30000,

    keyGenerator(req, res) {
        return req.params.id ?? req.ip; // use the webhook ID as a ratelimiting key, otherwise use IP
    },

    store: new RedisStore({ client: redis, prefix: 'ratelimit:webhookQueue:' })
});

const webhookInvalidPostRatelimit = slowDown({
    windowMs: 30000,
    delayAfter: 3,
    delayMs: 1000,
    maxDelayMs: 30000,

    keyGenerator(req, res) {
        return req.params.id ?? req.ip; // use the webhook ID as a ratelimiting key, otherwise use IP
    },

    skip(req, res) {
        return !(res.statusCode >= 400 && res.statusCode < 500 && res.statusCode !== 429); // trigger if it's a 4xx but not a ratelimit
    },

    store: new RedisStore({ client: redis, prefix: 'ratelimit:webhookInvalidPost:' })
});

const unknownEndpointRatelimit = slowDown({
    windowMs: 10000,
    delayAfter: 10,
    delayMs: 500,
    maxDelayMs: 30000,

    store: new RedisStore({ client: redis, prefix: 'ratelimit:unknownEndpoint:' })
});

const statsEndpointRatelimit = slowDown({
    windowMs: 5000,
    delayAfter: 1,
    delayMs: 500,
    maxDelayMs: 30000,

    store: new RedisStore({ client: redis, prefix: 'ratelimit:statsEndpoint:' })
});

const client = axios.create({
    validateStatus: () => true
});

app.use(Express.static('public'));

app.get('/stats', statsEndpointRatelimit, async (req, res) => {
    const data = await Promise.all([
        (async () => parseInt((await redis.get('stats:requests')) ?? '0'))(),
        db.webhooksSeen.count()
    ]);

    return res.json({
        requests: data[0],
        webhooks: data[1],
        version: VERSION
    });
});

app.get('/announcement', async (req, res) => {
    const announcement = await redis.hgetall('announcement');

    if (!announcement.style) {
        // check for abuse measures and inject automatic announcement if necessary
        if (parseInt(await redis.get('nonExistentWebhooks')) > 12)
            return res.json({
                title: 'Anti-Abuse Engaged',
                message:
                    'WebhookProxy has detected potential abuse that could affect the service as a whole, and has stopped accepting new webhook requests for 24 hours. Please try your requests later.',
                style: 'danger'
            });

        return res.json({});
    }

    return res.json({
        title: announcement['title'],
        message: announcement['message'],
        style: announcement['style']
    });
});

// sure this could be middleware but I want better control
async function preRequestChecks(req: Request, res: Response) {
    const ipBan = await getIPBanInfo(req.ip);
    if (ipBan) {
        warn('ip', req.ip, 'attempted to request to', req.params.id, 'whilst banned');
        res.status(403).json({
            proxy: true,
            message: 'This IP address has been banned.',
            reason: ipBan.reason,
            expires: ipBan.expires.getTime()
        });
        return false;
    }

    const banInfo = await getWebhookBanInfo(req.params.id);
    if (banInfo) {
        warn(req.params.id, 'attempted to request whilst blocked for', banInfo);
        res.status(403).json({
            proxy: true,
            message: 'This webhook has been blocked. Please contact @lewisakura on the DevForum.',
            reason: banInfo
        });
        return false;
    }

    // if we know this webhook is already ratelimited, don't hit discord but reject the request instead
    const ratelimit = await redis.get(`webhookRatelimit:${req.params.id}`);
    if (ratelimit) {
        res.setHeader('X-RateLimit-Limit', 5);
        res.setHeader('X-RateLimit-Remaining', 0);
        res.setHeader('X-RateLimit-Reset', ratelimit);

        await trackRatelimitViolation(req.params.id);

        res.status(429).json({
            proxy: true,
            message: 'You have been ratelimited. Please respect the standard Discord ratelimits.'
        });
        return false;
    }

    // antiabuse in case someone tries something funny
    if (parseInt(await redis.get('nonExistentWebhooks')) > 12) {
        if (!(await redis.exists(`webhooksSeen:${req.params.id}`))) {
            await redis.set(
                `webhooksSeen:${req.params.id}`,
                (!!(await db.webhooksSeen.findUnique({ where: { id: req.params.id } }))).toString()
            );
            await redis.send_command('EXPIRE', [`webhooksSeen:${req.params.id}`, 600, 'NX']);
        }

        if ((await redis.get(`webhooksSeen:${req.params.id}`)) === 'false') {
            res.status(403).json({
                proxy: true,
                message:
                    'An anti-abuse mechanism has been fired and your webhook has not been seen before. Try again later.'
            });
            return false;
        }
    }

    return true;
}

async function postRequestChecks(req: Request, res: Response, response: AxiosResponse<any>) {
    if (response.status === 401 && response.data.code === 50027 /* invalid webhook token */) {
        await trackInvalidWebhookToken(req.ip);

        res.status(401).json({
            proxy: true,
            error: 'The authorization token for this webhook is invalid.'
        });
        return false;
    }

    if (response.status === 404 && response.data.code === 10015 /* webhook not found */) {
        await db.bannedWebhook.upsert({
            where: {
                id: req.params.id
            },
            create: {
                id: req.params.id,
                reason: '[Automated] Webhook does not exist.'
            },
            update: {
                reason: '[Automated] Webhook does not exist.'
            }
        });

        await trackNonExistentWebhook(req.ip);

        res.status(404).json({
            proxy: true,
            error: 'This webhook does not exist.'
        });
        return false;
    }

    // new webhook!
    if (
        !(await redis.exists(`webhooksSeen:${req.params.id}`)) ||
        (await redis.get(`webhooksSeen:${req.params.id}`)) === 'false'
    ) {
        await redis.set(`webhooksSeen:${req.params.id}`, 'true');
        await redis.send_command('EXPIRE', [`webhooksSeen:${req.params.id}`, 600, 'NX']);

        await db.webhooksSeen.upsert({ where: { id: req.params.id }, update: {}, create: { id: req.params.id } });
    }

    if (response.status >= 400 && response.status < 500 && response.status !== 429) {
        await trackBadRequest(req.params.id);
    }

    if (parseInt(response.headers['x-ratelimit-remaining']) === 0) {
        // process ratelimits
        await redis.set(
            `webhookRatelimit:${req.params.id}`,
            parseInt(response.headers['x-ratelimit-reset']),
            'EXAT',
            parseInt(response.headers['x-ratelimit-reset'])
        );
    }

    return true;
}

app.post('/api/webhooks/:id/:token', webhookPostRatelimit, webhookInvalidPostRatelimit, async (req, res) => {
    redis.incr('stats:requests');
    requestsHandled++;

    try {
        BigInt(req.params.id);
    } catch {
        res.status(400).json({
            proxy: true,
            error: 'Webhook ID does not appear to be a snowflake.'
        });
        return false;
    }

    if (!(await preRequestChecks(req, res))) return;

    const body = req.body;

    if (!body.content && !body.embeds && !body.file) {
        res.status(400).json({
            proxy: true,
            error: 'No body provided. The proxy only accepts valid JSON bodies.'
        });
        return false;
    }

    const wait = req.query.wait ?? false;
    const threadId = req.query.thread_id;

    const response = await client.post(
        `https://discord.com/api/webhooks/${req.params.id}/${req.params.token}?wait=${wait}${
            threadId ? '&thread_id=' + threadId : ''
        }`,
        body,
        {
            headers: {
                'User-Agent': 'WebhookProxy/1.0 (https://github.com/LewisTehMinerz/webhook-proxy)',
                'Content-Type': 'application/json'
            }
        }
    );

    if (!(await postRequestChecks(req, res, response))) return;

    // forward headers to allow clients to process ratelimits themselves
    for (const header of Object.keys(response.headers)) {
        res.setHeader(header, response.headers[header]);
    }

    res.removeHeader('Transfer-Encoding'); // the proxy changes how this is encoded, so it's wrong to actually include this header even if Discord does
    
    res.setHeader('Via', '1.0 WebhookProxy');

    return res.status(response.status).json(response.data);
});

// PATCHes use the same ratelimit bucket as the regular message endpoint, so we don't do any special ratelimit handling here.
app.patch(
    '/api/webhooks/:id/:token/messages/:messageId',
    webhookPostRatelimit,
    webhookInvalidPostRatelimit,
    async (req, res) => {
        redis.incr('stats:requests');
        requestsHandled++;

        try {
            BigInt(req.params.id);
        } catch {
            res.status(400).json({
                proxy: true,
                error: 'Webhook ID does not appear to be a snowflake.'
            });
            return false;
        }

        try {
            BigInt(req.params.messageId);
        } catch {
            return res.status(400).json({
                proxy: true,
                error: 'Message ID does not appear to be a snowflake.'
            });
        }

        if (!(await preRequestChecks(req, res))) return;

        const body = req.body;

        if (!body.content && !body.embeds && !body.file) {
            res.status(400).json({
                proxy: true,
                error: 'No body provided. The proxy only accepts valid JSON bodies.'
            });
            return false;
        }

        const threadId = req.query.thread_id;

        const response = await client.patch(
            `https://discord.com/api/webhooks/${req.params.id}/${req.params.token}/messages/${req.params.messageId}${
                threadId ? '?thread_id=' + threadId : ''
            }`,
            body,
            {
                headers: {
                    'User-Agent': 'WebhookProxy/1.0 (https://github.com/LewisTehMinerz/webhook-proxy)',
                    'Content-Type': 'application/json'
                }
            }
        );

        if (!(await postRequestChecks(req, res, response))) return;

        // forward headers to allow clients to process ratelimits themselves
        for (const header of Object.keys(response.headers)) {
            res.setHeader(header, response.headers[header]);
        }
        
        res.removeHeader('Transfer-Encoding'); // the proxy changes how this is encoded, so it's wrong to actually include this header even if Discord does

        res.setHeader('Via', '1.0 WebhookProxy');

        return res.status(response.status).json(response.data);
    }
);

// DELETEs use the same ratelimit bucket as the regular message endpoint, so we don't do any special ratelimit handling here.
app.delete(
    '/api/webhooks/:id/:token/messages/:messageId',
    webhookPostRatelimit,
    webhookInvalidPostRatelimit,
    async (req, res) => {
        redis.incr('stats:requests');
        requestsHandled++;

        try {
            BigInt(req.params.id);
        } catch {
            res.status(400).json({
                proxy: true,
                error: 'Webhook ID does not appear to be a snowflake.'
            });
            return false;
        }

        try {
            BigInt(req.params.messageId);
        } catch {
            return res.status(400).json({
                proxy: true,
                error: 'Message ID does not appear to be a snowflake.'
            });
        }

        if (!(await preRequestChecks(req, res))) return;

        const threadId = req.query.thread_id;

        const response = await client.delete(
            `https://discord.com/api/webhooks/${req.params.id}/${req.params.token}/messages/${req.params.messageId}${
                threadId ? '?thread_id=' + threadId : ''
            }`,
            {
                headers: {
                    'User-Agent': 'WebhookProxy/1.0 (https://github.com/LewisTehMinerz/webhook-proxy)',
                    'Content-Type': 'application/json'
                }
            }
        );

        if (!(await postRequestChecks(req, res, response))) return;

        // forward headers to allow clients to process ratelimits themselves
        for (const header of Object.keys(response.headers)) {
            res.setHeader(header, response.headers[header]);
        }
        
        res.removeHeader('Transfer-Encoding'); // the proxy changes how this is encoded, so it's wrong to actually include this header even if Discord does

        res.setHeader('Via', '1.0 WebhookProxy');

        return res.status(response.status).json(response.data);
    }
);

app.post('/api/webhooks/:id/:token/queue', webhookQueuePostRatelimit, async (req, res) => {
    if (!config.queue.enabled) return res.status(403).json({ proxy: true, error: 'Queues have been disabled.' });

    // run the same ban checks again so we don't hit ourselves if the webhook is bad

    const ipBan = await getIPBanInfo(req.ip);
    if (ipBan) {
        warn('ip', req.ip, 'attempted to queue to', req.params.id, 'whilst banned');
        return res.status(403).json({
            proxy: true,
            message: 'This IP address has been banned.',
            reason: ipBan.reason,
            expires: ipBan.expires.getTime()
        });
    }

    const threadId = req.query.thread_id;

    const body = req.body;

    const reason = await getWebhookBanInfo(req.params.id);
    if (reason) {
        warn(req.params.id, 'attempted to queue whilst blocked for', reason);
        return res.status(403).json({
            proxy: true,
            message: 'This webhook has been blocked. Please contact @LewisTehMinerz on the DevForum.',
            reason: reason
        });
    }

    rabbitMq.sendToQueue(
        config.queue.queue,
        Buffer.from(
            JSON.stringify({
                id: req.params.id,
                token: req.params.token,
                body,
                threadId: threadId as string
            })
        ),
        {
            persistent: true // make messages persistent to minimise lost messages
        }
    );

    return res.json({
        proxy: true,
        message: 'Queued successfully.'
    });
});

app.use(unknownEndpointRatelimit, (req, res, next) => {
    warn(req.ip, 'hit unknown endpoint');
    return res.status(404).json({
        proxy: true,
        message: 'Unknown endpoint.'
    });
});

app.use((err: Error, req: Request, res: Response, next: NextFunction) => {
    if (err instanceof SyntaxError && 'body' in err) {
        return res.status(400).json({
            proxy: true,
            error: 'Malformed request. The proxy only accepts valid JSON bodies.'
        });
    }

    error('error encountered:', err, 'by', req.params.id ?? req.ip);

    return res.status(500).json({
        proxy: true,
        error: 'An error occurred while processing your request.'
    });
});

app.listen(config.port, async () => {
    log('Up and running. Version:', VERSION);

    setInterval(() => {
        log('In the last minute, this worker handled', requestsHandled, 'requests.');
        requestsHandled = 0;
    }, 60000);

    if (config.queue.enabled) {
        try {
            rabbitMq = await setup(config.queue.rabbitmq, config.queue.queue);

            beforeShutdown(async () => {
                await rabbitMq.close();
            });

            log('RabbitMQ set up.');
        } catch (e) {
            error('RabbitMQ init error, will disable queues:', e);
            config.queue.enabled = false;
        }
    }
});
>>>>>>> b17cf980
<|MERGE_RESOLUTION|>--- conflicted
+++ resolved
@@ -1,1554 +1,791 @@
-<<<<<<< HEAD
-import axios, { AxiosInstance, AxiosResponse } from 'axios';
-import bodyParser from 'body-parser';
-import Express, { NextFunction, Request, Response } from 'express';
-import slowDown from 'express-slow-down';
-import RedisStore from 'rate-limit-redis';
-import { PrismaClient } from '@prisma/client';
-import amqp from 'amqplib';
-import Redis from 'ioredis';
-
-import crypto from 'crypto';
-import fs from 'fs';
-import https from 'https';
-import os from 'os';
-
-import beforeShutdown from './beforeShutdown';
-import { error, log, warn } from './log';
-
-import 'express-async-errors';
-import { setup } from './rmq';
-
-const VERSION = (() => {
-    const rev = fs.readFileSync('.git/HEAD').toString().trim();
-    if (rev.indexOf(':') === -1) {
-        return rev;
-    } else {
-        return fs
-            .readFileSync('.git/' + rev.substring(5))
-            .toString()
-            .trim()
-            .slice(0, 7);
-    }
-})();
-
-const app = Express();
-const config = JSON.parse(fs.readFileSync('./config.json', 'utf8')) as {
-    port: number;
-    trustProxy: boolean;
-    autoBlock: boolean;
-    queue: {
-        enabled: boolean;
-        rabbitmq: string;
-        queue: string;
-    };
-    redis: string;
-};
-
-const db = new PrismaClient();
-const redis = new Redis(config.redis);
-beforeShutdown(async () => {
-    await db.$disconnect();
-    redis.disconnect(false);
-});
-
-const axiosClients: AxiosInstance[] = [];
-
-let currentRobin = 0;
-function client() {
-    const instance = axiosClients[currentRobin];
-
-    currentRobin++;
-    if (currentRobin === axiosClients.length) currentRobin = 0;
-
-    return instance;
-}
-
-for (const [_, iface] of Object.entries(os.networkInterfaces())) {
-    for (const net of iface) {
-        if (net.internal || net.family === 'IPv4') continue;
-        axiosClients.push(
-            axios.create({
-                httpsAgent: new https.Agent({
-                    // @ts-ignore - undocumented
-                    localAddress: net.address
-                }),
-                headers: {
-                    'User-Agent': 'WebhookProxy/1.0 (https://github.com/lewisakura/webhook-proxy)'
-                }
-            })
-        );
-        log('Discovered IP address', net.address);
-    }
-}
-
-let rabbitMq: amqp.Channel;
-
-let requestsHandled = 0;
-
-async function banWebhook(id: string, reason: string) {
-    // set the cached version up first so we prevent race conditions.
-    //
-    // without setting the cache first, we might hit a point where two requests trigger a ban.
-    // setting it in cache first will prevent this since it will read the cached version first,
-    // realise that they're banned, and stop the request there.
-    await redis.set(`webhookBan:${id}`, reason, 'EX', 24 * 60 * 60);
-    await db.bannedWebhook.upsert({
-        where: {
-            id
-        },
-        create: {
-            id,
-            reason
-        },
-        update: {
-            reason
-        }
-    });
-
-    warn('banned', id, 'for', reason);
-}
-
-async function banIp(ip: string, reason: string) {
-    // see justification above for setting cache first
-    const expiry = new Date();
-    expiry.setDate(expiry.getDate() + 3); // 3-day ban
-
-    // generate a hash for redis since IPv6 is a pain to store in redis
-    const hash = crypto.createHash('sha1').update(ip).digest('hex');
-
-    await redis.set(`ipBan:${hash}`, reason, 'PXAT', expiry.getTime());
-    await db.bannedIP.upsert({
-        where: {
-            id: ip
-        },
-        create: {
-            id: ip,
-            reason,
-            expires: expiry
-        },
-        update: {
-            reason
-        }
-    });
-
-    warn('banned', ip, 'for', reason);
-}
-
-async function trackRatelimitViolation(id: string) {
-    const violations = await redis.incr(`webhookRatelimitViolation:${id}`);
-    await redis.send_command('EXPIRE', [`webhookRatelimitViolation:${id}`, 60, 'NX']);
-
-    warn(id, 'hit ratelimit, they have done so', violations, 'times within the window');
-
-    if (violations > 50 && config.autoBlock) {
-        await banWebhook(id, '[Automated] Ratelimited >50 times within a minute.');
-        await redis.del(`webhookRatelimitViolation:${id}`);
-        await redis.del(`webhookRatelimit:${id}`);
-    }
-
-    return violations;
-}
-
-async function trackBadRequest(id: string) {
-    const violations = await redis.incr(`badRequests:${id}`);
-    await redis.send_command('EXPIRE', [`badRequests:${id}`, 600, 'NX']);
-
-    warn(id, 'made a bad request, they have made', violations, 'within the window');
-
-    if (violations > 30 && config.autoBlock) {
-        await banWebhook(id, '[Automated] >30 bad requests within 10 minutes.');
-        await redis.del(`badRequests:${id}`);
-    }
-
-    return violations;
-}
-
-async function trackNonExistentWebhook(ip: string) {
-    if (ip === 'localhost' || ip === '::1' || ip === '127.0.0.1' || ip === '::ffff:127.0.0.1') return; //ignore ourselves
-
-    // generate a hash for redis since IPv6 is a pain to store in redis
-    const hash = crypto.createHash('sha1').update(ip).digest('hex');
-
-    const violations = await redis.incr(`nonExistentWebhooks:${hash}`);
-    await redis.send_command('EXPIRE', [`nonExistentWebhooks:${hash}`, 3600, 'NX']);
-
-    await redis.incr('nonExistentWebhooks');
-    await redis.send_command('EXPIRE', ['nonExistentWebhooks', 86400, 'NX']);
-
-    warn(ip, 'made a request to a nonexistent webhook, they have done so', violations, 'time within the window');
-
-    if (violations > 5 && config.autoBlock) {
-        await banIp(ip, '[Automated] >5 unique non-existent webhook requests within 1 hour.');
-        await redis.del(`nonExistentWebhooks:${hash}`);
-    }
-
-    return violations;
-}
-
-async function trackInvalidWebhookToken(ip: string) {
-    if (ip === 'localhost' || ip === '::1' || ip === '127.0.0.1' || ip === '::ffff:127.0.0.1') return; //ignore ourselves
-
-    // generate a hash for redis since IPv6 is a pain to store in redis
-    const hash = crypto.createHash('sha1').update(ip).digest('hex');
-
-    const violations = await redis.incr(`invalidWebhookToken:${hash}`);
-    await redis.send_command('EXPIRE', [`invalidWebhookToken:${hash}`, 3600, 'NX']);
-
-    await redis.incr('invalidWebhookToken');
-    await redis.send_command('EXPIRE', ['invalidWebhookToken', 86400, 'NX']);
-
-    warn(
-        ip,
-        'made a request to a webhook with an invalid token, they have done so',
-        violations,
-        'times within the window'
-    );
-
-    if (violations > 10 && config.autoBlock) {
-        await banIp(ip, '[Automated] >10 invalid webhook token requests within 1 hour.');
-        await redis.del(`invalidWebhookToken:${hash}`);
-    }
-
-    return violations;
-}
-
-async function getWebhookBanInfo(id: string): Promise<string> {
-    const data = await redis.get(`webhookBan:${id}`);
-    if (data) {
-        return data;
-    }
-
-    const ban = await db.bannedWebhook.findUnique({
-        where: {
-            id
-        }
-    });
-
-    await redis.set(`webhookBan:${id}`, ban?.reason, 'EX', 24 * 60 * 60);
-
-    return ban?.reason;
-}
-
-async function getIPBanInfo(ip: string): Promise<{ reason: string; expires: Date }> {
-    if (ip === 'localhost' || ip === '::1' || ip === '127.0.0.1' || ip === '::ffff:127.0.0.1') return undefined; //ignore ourselves
-
-    // generate a hash for redis since IPv6 is a pain to store in redis
-    const hash = crypto.createHash('sha1').update(ip).digest('hex');
-
-    const data = await redis.get(`ipBan:${hash}`);
-    if (data) {
-        const ban = JSON.parse(data);
-        if (ban === null) return undefined;
-        return { reason: ban.reason, expires: new Date(ban.expires) };
-    }
-
-    const ban = await db.bannedIP.findUnique({
-        where: {
-            id: ip
-        },
-        select: {
-            reason: true,
-            expires: true
-        }
-    });
-
-    if (ban) {
-        if (ban.expires.getTime() <= Date.now()) {
-            await db.bannedIP.delete({
-                where: {
-                    id: ip
-                }
-            });
-            await redis.del(`ipBan:${hash}`);
-            return undefined;
-        }
-    }
-
-    await redis.set(
-        `ipBan:${hash}`,
-        JSON.stringify(ban),
-        'PXAT',
-        ban?.expires.getTime() ?? Date.now() + 24 * 60 * 60 * 1000
-    );
-
-    return ban;
-}
-
-app.set('trust proxy', config.trustProxy);
-
-app.use(
-    require('helmet')({
-        contentSecurityPolicy: false
-    })
-);
-app.use(bodyParser.json());
-
-// catch spammers that ignore ratelimits in a way that can cause servers to yield for long periods of time
-const webhookPostRatelimit = slowDown({
-    windowMs: 2000,
-    delayAfter: 5,
-    delayMs: 1000,
-    maxDelayMs: 30000,
-
-    keyGenerator(req, res) {
-        return req.params.id ?? req.ip; // use the webhook ID as a ratelimiting key, otherwise use IP
-    },
-
-    store: new RedisStore({ client: redis, prefix: 'ratelimit:webhookPost:' })
-});
-
-const webhookQueuePostRatelimit = slowDown({
-    windowMs: 1000,
-    delayAfter: 10,
-    delayMs: 1000,
-    maxDelayMs: 30000,
-
-    keyGenerator(req, res) {
-        return req.params.id ?? req.ip; // use the webhook ID as a ratelimiting key, otherwise use IP
-    },
-
-    store: new RedisStore({ client: redis, prefix: 'ratelimit:webhookQueue:' })
-});
-
-const webhookInvalidPostRatelimit = slowDown({
-    windowMs: 30000,
-    delayAfter: 3,
-    delayMs: 1000,
-    maxDelayMs: 30000,
-
-    keyGenerator(req, res) {
-        return req.params.id ?? req.ip; // use the webhook ID as a ratelimiting key, otherwise use IP
-    },
-
-    skip(req, res) {
-        return !(res.statusCode >= 400 && res.statusCode < 500 && res.statusCode !== 429); // trigger if it's a 4xx but not a ratelimit
-    },
-
-    store: new RedisStore({ client: redis, prefix: 'ratelimit:webhookInvalidPost:' })
-});
-
-const unknownEndpointRatelimit = slowDown({
-    windowMs: 10000,
-    delayAfter: 10,
-    delayMs: 500,
-    maxDelayMs: 30000,
-
-    store: new RedisStore({ client: redis, prefix: 'ratelimit:unknownEndpoint:' })
-});
-
-const statsEndpointRatelimit = slowDown({
-    windowMs: 5000,
-    delayAfter: 1,
-    delayMs: 500,
-    maxDelayMs: 30000,
-
-    store: new RedisStore({ client: redis, prefix: 'ratelimit:statsEndpoint:' })
-});
-
-app.use(Express.static('public'));
-
-app.get('/stats', statsEndpointRatelimit, async (req, res) => {
-    const data = await Promise.all([
-        (async () => parseInt((await redis.get('stats:requests')) ?? '0'))(),
-        db.webhooksSeen.count()
-    ]);
-
-    return res.json({
-        requests: data[0],
-        webhooks: data[1],
-        version: VERSION
-    });
-});
-
-app.get('/announcement', async (req, res) => {
-    const announcement = await redis.hgetall('announcement');
-
-    if (!announcement.style) {
-        // check for abuse measures and inject automatic announcement if necessary
-        if (parseInt(await redis.get('nonExistentWebhooks')) > 12)
-            return res.json({
-                title: 'Anti-Abuse Engaged',
-                message:
-                    'WebhookProxy has detected potential abuse that could affect the service as a whole, and has stopped accepting new webhook requests for 24 hours. Please try your requests later.',
-                style: 'danger'
-            });
-
-        return res.json({});
-    }
-
-    return res.json({
-        title: announcement['title'],
-        message: announcement['message'],
-        style: announcement['style']
-    });
-});
-
-// sure this could be middleware but I want better control
-async function preRequestChecks(req: Request, res: Response) {
-    const ipBan = await getIPBanInfo(req.ip);
-    if (ipBan) {
-        warn('ip', req.ip, 'attempted to request to', req.params.id, 'whilst banned');
-        res.status(403).json({
-            proxy: true,
-            message: 'This IP address has been banned.',
-            reason: ipBan.reason,
-            expires: ipBan.expires.getTime()
-        });
-        return false;
-    }
-
-    const banInfo = await getWebhookBanInfo(req.params.id);
-    if (banInfo) {
-        warn(req.params.id, 'attempted to request whilst blocked for', banInfo);
-        res.status(403).json({
-            proxy: true,
-            message: 'This webhook has been blocked. Please contact @LewisTehMinerz on the DevForum.',
-            reason: banInfo
-        });
-        return false;
-    }
-
-    // if we know this webhook is already ratelimited, don't hit discord but reject the request instead
-    const ratelimit = await redis.get(`webhookRatelimit:${req.params.id}`);
-    if (ratelimit) {
-        res.setHeader('X-RateLimit-Limit', 5);
-        res.setHeader('X-RateLimit-Remaining', 0);
-        res.setHeader('X-RateLimit-Reset', ratelimit);
-
-        await trackRatelimitViolation(req.params.id);
-
-        res.status(429).json({
-            proxy: true,
-            message: 'You have been ratelimited. Please respect the standard Discord ratelimits.'
-        });
-        return false;
-    }
-
-    // antiabuse in case someone tries something funny
-    if (parseInt(await redis.get('nonExistentWebhooks')) > 12) {
-        if (!(await redis.exists(`webhooksSeen:${req.params.id}`))) {
-            await redis.set(
-                `webhooksSeen:${req.params.id}`,
-                (!!(await db.webhooksSeen.findUnique({ where: { id: req.params.id } }))).toString()
-            );
-            await redis.send_command('EXPIRE', [`webhooksSeen:${req.params.id}`, 600, 'NX']);
-        }
-
-        if ((await redis.get(`webhooksSeen:${req.params.id}`)) === 'false') {
-            res.status(403).json({
-                proxy: true,
-                message:
-                    'An anti-abuse mechanism has been fired and your webhook has not been seen before. Try again later.'
-            });
-            return false;
-        }
-    }
-
-    return true;
-}
-
-async function postRequestChecks(req: Request, res: Response, response: AxiosResponse<any>) {
-    if (response.status === 401 && response.data.code === 50027 /* invalid webhook token */) {
-        await trackInvalidWebhookToken(req.ip);
-
-        res.status(401).json({
-            proxy: true,
-            error: 'The authorization token for this webhook is invalid.'
-        });
-        return false;
-    }
-
-    if (response.status === 404 && response.data.code === 10015 /* webhook not found */) {
-        await db.bannedWebhook.upsert({
-            where: {
-                id: req.params.id
-            },
-            create: {
-                id: req.params.id,
-                reason: '[Automated] Webhook does not exist.'
-            },
-            update: {
-                reason: '[Automated] Webhook does not exist.'
-            }
-        });
-
-        await trackNonExistentWebhook(req.ip);
-
-        res.status(404).json({
-            proxy: true,
-            error: 'This webhook does not exist.'
-        });
-        return false;
-    }
-
-    // new webhook!
-    if (
-        !(await redis.exists(`webhooksSeen:${req.params.id}`)) ||
-        (await redis.get(`webhooksSeen:${req.params.id}`)) === 'false'
-    ) {
-        await redis.set(`webhooksSeen:${req.params.id}`, 'true');
-        await redis.send_command('EXPIRE', [`webhooksSeen:${req.params.id}`, 600, 'NX']);
-
-        await db.webhooksSeen.upsert({ where: { id: req.params.id }, update: {}, create: { id: req.params.id } });
-    }
-
-    if (response.status >= 400 && response.status < 500 && response.status !== 429) {
-        await trackBadRequest(req.params.id);
-    }
-
-    if (parseInt(response.headers['x-ratelimit-remaining']) === 0) {
-        // process ratelimits
-        await redis.set(
-            `webhookRatelimit:${req.params.id}`,
-            parseInt(response.headers['x-ratelimit-reset']),
-            'EXAT',
-            parseInt(response.headers['x-ratelimit-reset'])
-        );
-    }
-
-    return true;
-}
-
-app.post('/api/webhooks/:id/:token', webhookPostRatelimit, webhookInvalidPostRatelimit, async (req, res) => {
-    redis.incr('stats:requests');
-    requestsHandled++;
-
-    try {
-        BigInt(req.params.id);
-    } catch {
-        res.status(400).json({
-            proxy: true,
-            error: 'Webhook ID does not appear to be a snowflake.'
-        });
-        return false;
-    }
-
-    if (!(await preRequestChecks(req, res))) return;
-
-    const body = req.body;
-
-    if (!body.content && !body.embeds && !body.file) {
-        res.status(400).json({
-            proxy: true,
-            error: 'No body provided. The proxy only accepts valid JSON bodies.'
-        });
-        return false;
-    }
-
-    const wait = req.query.wait ?? false;
-    const threadId = req.query.thread_id;
-
-    const response = await client().post(
-        `https://discord.com/api/webhooks/${req.params.id}/${req.params.token}?wait=${wait}${
-            threadId ? '&thread_id=' + threadId : ''
-        }`,
-        body,
-        {
-            headers: {
-                'Content-Type': 'application/json'
-            }
-        }
-    );
-
-    if (!(await postRequestChecks(req, res, response))) return;
-
-    // forward headers to allow clients to process ratelimits themselves
-    for (const header of Object.keys(response.headers)) {
-        res.setHeader(header, response.headers[header]);
-    }
-
-    res.setHeader('Via', '1.0 WebhookProxy');
-
-    return res.status(response.status).json(response.data);
-});
-
-// PATCHes use the same ratelimit bucket as the regular message endpoint, so we don't do any special ratelimit handling here.
-app.patch(
-    '/api/webhooks/:id/:token/messages/:messageId',
-    webhookPostRatelimit,
-    webhookInvalidPostRatelimit,
-    async (req, res) => {
-        redis.incr('stats:requests');
-        requestsHandled++;
-
-        try {
-            BigInt(req.params.id);
-        } catch {
-            res.status(400).json({
-                proxy: true,
-                error: 'Webhook ID does not appear to be a snowflake.'
-            });
-            return false;
-        }
-
-        try {
-            BigInt(req.params.messageId);
-        } catch {
-            return res.status(400).json({
-                proxy: true,
-                error: 'Message ID does not appear to be a snowflake.'
-            });
-        }
-
-        if (!(await preRequestChecks(req, res))) return;
-
-        const body = req.body;
-
-        if (!body.content && !body.embeds && !body.file) {
-            res.status(400).json({
-                proxy: true,
-                error: 'No body provided. The proxy only accepts valid JSON bodies.'
-            });
-            return false;
-        }
-
-        const threadId = req.query.thread_id;
-
-        const response = await client().patch(
-            `https://discord.com/api/webhooks/${req.params.id}/${req.params.token}/messages/${req.params.messageId}${
-                threadId ? '?thread_id=' + threadId : ''
-            }`,
-            body,
-            {
-                headers: {
-                    'Content-Type': 'application/json'
-                }
-            }
-        );
-
-        if (!(await postRequestChecks(req, res, response))) return;
-
-        // forward headers to allow clients to process ratelimits themselves
-        for (const header of Object.keys(response.headers)) {
-            res.setHeader(header, response.headers[header]);
-        }
-
-        res.setHeader('Via', '1.0 WebhookProxy');
-
-        return res.status(response.status).json(response.data);
-    }
-);
-
-// DELETEs use the same ratelimit bucket as the regular message endpoint, so we don't do any special ratelimit handling here.
-app.delete(
-    '/api/webhooks/:id/:token/messages/:messageId',
-    webhookPostRatelimit,
-    webhookInvalidPostRatelimit,
-    async (req, res) => {
-        redis.incr('stats:requests');
-        requestsHandled++;
-
-        try {
-            BigInt(req.params.id);
-        } catch {
-            res.status(400).json({
-                proxy: true,
-                error: 'Webhook ID does not appear to be a snowflake.'
-            });
-            return false;
-        }
-
-        try {
-            BigInt(req.params.messageId);
-        } catch {
-            return res.status(400).json({
-                proxy: true,
-                error: 'Message ID does not appear to be a snowflake.'
-            });
-        }
-
-        if (!(await preRequestChecks(req, res))) return;
-
-        const threadId = req.query.thread_id;
-
-        const response = await client().delete(
-            `https://discord.com/api/webhooks/${req.params.id}/${req.params.token}/messages/${req.params.messageId}${
-                threadId ? '?thread_id=' + threadId : ''
-            }`,
-            {
-                headers: {
-                    'Content-Type': 'application/json'
-                }
-            }
-        );
-
-        if (!(await postRequestChecks(req, res, response))) return;
-
-        // forward headers to allow clients to process ratelimits themselves
-        for (const header of Object.keys(response.headers)) {
-            res.setHeader(header, response.headers[header]);
-        }
-
-        res.setHeader('Via', '1.0 WebhookProxy');
-
-        return res.status(response.status).json(response.data);
-    }
-);
-
-app.post('/api/webhooks/:id/:token/queue', webhookQueuePostRatelimit, async (req, res) => {
-    if (!config.queue.enabled) return res.status(403).json({ proxy: true, error: 'Queues have been disabled.' });
-
-    // run the same ban checks again so we don't hit ourselves if the webhook is bad
-
-    const ipBan = await getIPBanInfo(req.ip);
-    if (ipBan) {
-        warn('ip', req.ip, 'attempted to queue to', req.params.id, 'whilst banned');
-        return res.status(403).json({
-            proxy: true,
-            message: 'This IP address has been banned.',
-            reason: ipBan.reason,
-            expires: ipBan.expires.getTime()
-        });
-    }
-
-    const threadId = req.query.thread_id;
-
-    const body = req.body;
-
-    const reason = await getWebhookBanInfo(req.params.id);
-    if (reason) {
-        warn(req.params.id, 'attempted to queue whilst blocked for', reason);
-        return res.status(403).json({
-            proxy: true,
-            message: 'This webhook has been blocked. Please contact @Lewis_Schumer on the DevForum.',
-            reason: reason
-        });
-    }
-
-    rabbitMq.sendToQueue(
-        config.queue.queue,
-        Buffer.from(
-            JSON.stringify({
-                id: req.params.id,
-                token: req.params.token,
-                body,
-                threadId: threadId as string
-            })
-        ),
-        {
-            persistent: true // make messages persistent to minimise lost messages
-        }
-    );
-
-    return res.json({
-        proxy: true,
-        message: 'Queued successfully.'
-    });
-});
-
-app.use(unknownEndpointRatelimit, (req, res, next) => {
-    warn(req.ip, 'hit unknown endpoint');
-    return res.status(404).json({
-        proxy: true,
-        message: 'Unknown endpoint.'
-    });
-});
-
-app.use((err: Error, req: Request, res: Response, next: NextFunction) => {
-    if (err instanceof SyntaxError && 'body' in err) {
-        return res.status(400).json({
-            proxy: true,
-            error: 'Malformed request. The proxy only accepts valid JSON bodies.'
-        });
-    }
-
-    error('error encountered:', err, 'by', req.params.id ?? req.ip);
-
-    return res.status(500).json({
-        proxy: true,
-        error: 'An error occurred while processing your request.'
-    });
-});
-
-app.listen(config.port, async () => {
-    log('Up and running. Version:', VERSION);
-
-    setInterval(() => {
-        log('In the last minute, this worker handled', requestsHandled, 'requests.');
-        requestsHandled = 0;
-    }, 60000);
-
-    if (config.queue.enabled) {
-        try {
-            rabbitMq = await setup(config.queue.rabbitmq, config.queue.queue);
-
-            beforeShutdown(async () => {
-                await rabbitMq.close();
-            });
-
-            log('RabbitMQ set up.');
-        } catch (e) {
-            error('RabbitMQ init error, will disable queues:', e);
-            config.queue.enabled = false;
-        }
-    }
-});
-=======
-import axios, { AxiosResponse } from 'axios';
-import bodyParser from 'body-parser';
-import Express, { NextFunction, Request, Response } from 'express';
-import slowDown from 'express-slow-down';
-import RedisStore from 'rate-limit-redis';
-import { PrismaClient } from '@prisma/client';
-import amqp from 'amqplib';
-import Redis from 'ioredis';
-
-import crypto from 'crypto';
-import fs from 'fs';
-
-import beforeShutdown from './beforeShutdown';
-import { error, log, warn } from './log';
-
-import 'express-async-errors';
-import { setup } from './rmq';
-
-const VERSION = (() => {
-    const rev = fs.readFileSync('.git/HEAD').toString().trim();
-    if (rev.indexOf(':') === -1) {
-        return rev;
-    } else {
-        return fs
-            .readFileSync('.git/' + rev.substring(5))
-            .toString()
-            .trim()
-            .slice(0, 7);
-    }
-})();
-
-const app = Express();
-const config = JSON.parse(fs.readFileSync('./config.json', 'utf8')) as {
-    port: number;
-    trustProxy: boolean;
-    autoBlock: boolean;
-    queue: {
-        enabled: boolean;
-        rabbitmq: string;
-        queue: string;
-    };
-    redis: string;
-};
-
-const db = new PrismaClient();
-const redis = new Redis(config.redis);
-beforeShutdown(async () => {
-    await db.$disconnect();
-    redis.disconnect(false);
-});
-
-let rabbitMq: amqp.Channel;
-
-let requestsHandled = 0;
-
-async function banWebhook(id: string, reason: string) {
-    // set the cached version up first so we prevent race conditions.
-    //
-    // without setting the cache first, we might hit a point where two requests trigger a ban.
-    // setting it in cache first will prevent this since it will read the cached version first,
-    // realise that they're banned, and stop the request there.
-    await redis.set(`webhookBan:${id}`, reason, 'EX', 24 * 60 * 60);
-    await db.bannedWebhook.upsert({
-        where: {
-            id
-        },
-        create: {
-            id,
-            reason
-        },
-        update: {
-            reason
-        }
-    });
-
-    warn('banned', id, 'for', reason);
-}
-
-async function banIp(ip: string, reason: string) {
-    // see justification above for setting cache first
-    const expiry = new Date();
-    expiry.setDate(expiry.getDate() + 3); // 3-day ban
-
-    // generate a hash for redis since IPv6 is a pain to store in redis
-    const hash = crypto.createHash('sha1').update(ip).digest('hex');
-
-    await redis.set(`ipBan:${hash}`, reason, 'PXAT', expiry.getTime());
-    await db.bannedIP.upsert({
-        where: {
-            id: ip
-        },
-        create: {
-            id: ip,
-            reason,
-            expires: expiry
-        },
-        update: {
-            reason
-        }
-    });
-
-    warn('banned', ip, 'for', reason);
-}
-
-async function trackRatelimitViolation(id: string) {
-    const violations = await redis.incr(`webhookRatelimitViolation:${id}`);
-    await redis.send_command('EXPIRE', [`webhookRatelimitViolation:${id}`, 60, 'NX']);
-
-    warn(id, 'hit ratelimit, they have done so', violations, 'times within the window');
-
-    if (violations > 50 && config.autoBlock) {
-        await banWebhook(id, '[Automated] Ratelimited >50 times within a minute.');
-        await redis.del(`webhookRatelimitViolation:${id}`);
-        await redis.del(`webhookRatelimit:${id}`);
-    }
-
-    return violations;
-}
-
-async function trackBadRequest(id: string) {
-    const violations = await redis.incr(`badRequests:${id}`);
-    await redis.send_command('EXPIRE', [`badRequests:${id}`, 600, 'NX']);
-
-    warn(id, 'made a bad request, they have made', violations, 'within the window');
-
-    if (violations > 30 && config.autoBlock) {
-        await banWebhook(id, '[Automated] >30 bad requests within 10 minutes.');
-        await redis.del(`badRequests:${id}`);
-    }
-
-    return violations;
-}
-
-async function trackNonExistentWebhook(ip: string) {
-    if (ip === 'localhost' || ip === '::1' || ip === '127.0.0.1' || ip === '::ffff:127.0.0.1') return; //ignore ourselves
-
-    // generate a hash for redis since IPv6 is a pain to store in redis
-    const hash = crypto.createHash('sha1').update(ip).digest('hex');
-
-    const violations = await redis.incr(`nonExistentWebhooks:${hash}`);
-    await redis.send_command('EXPIRE', [`nonExistentWebhooks:${hash}`, 3600, 'NX']);
-
-    await redis.incr('nonExistentWebhooks');
-    await redis.send_command('EXPIRE', ['nonExistentWebhooks', 86400, 'NX']);
-
-    warn(ip, 'made a request to a nonexistent webhook, they have done so', violations, 'time within the window');
-
-    if (violations > 5 && config.autoBlock) {
-        await banIp(ip, '[Automated] >5 unique non-existent webhook requests within 1 hour.');
-        await redis.del(`nonExistentWebhooks:${hash}`);
-    }
-
-    return violations;
-}
-
-async function trackInvalidWebhookToken(ip: string) {
-    if (ip === 'localhost' || ip === '::1' || ip === '127.0.0.1' || ip === '::ffff:127.0.0.1') return; //ignore ourselves
-
-    // generate a hash for redis since IPv6 is a pain to store in redis
-    const hash = crypto.createHash('sha1').update(ip).digest('hex');
-
-    const violations = await redis.incr(`invalidWebhookToken:${hash}`);
-    await redis.send_command('EXPIRE', [`invalidWebhookToken:${hash}`, 3600, 'NX']);
-
-    await redis.incr('invalidWebhookToken');
-    await redis.send_command('EXPIRE', ['invalidWebhookToken', 86400, 'NX']);
-
-    warn(
-        ip,
-        'made a request to a webhook with an invalid token, they have done so',
-        violations,
-        'times within the window'
-    );
-
-    if (violations > 10 && config.autoBlock) {
-        await banIp(ip, '[Automated] >10 invalid webhook token requests within 1 hour.');
-        await redis.del(`invalidWebhookToken:${hash}`);
-    }
-
-    return violations;
-}
-
-async function getWebhookBanInfo(id: string): Promise<string> {
-    const data = await redis.get(`webhookBan:${id}`);
-    if (data) {
-        return data;
-    }
-
-    const ban = await db.bannedWebhook.findUnique({
-        where: {
-            id
-        }
-    });
-
-    await redis.set(`webhookBan:${id}`, ban?.reason, 'EX', 24 * 60 * 60);
-
-    return ban?.reason;
-}
-
-async function getIPBanInfo(ip: string): Promise<{ reason: string; expires: Date }> {
-    if (ip === 'localhost' || ip === '::1' || ip === '127.0.0.1' || ip === '::ffff:127.0.0.1') return undefined; //ignore ourselves
-
-    // generate a hash for redis since IPv6 is a pain to store in redis
-    const hash = crypto.createHash('sha1').update(ip).digest('hex');
-
-    const data = await redis.get(`ipBan:${hash}`);
-    if (data) {
-        const ban = JSON.parse(data);
-        if (ban === null) return undefined;
-        return { reason: ban.reason, expires: new Date(ban.expires) };
-    }
-
-    const ban = await db.bannedIP.findUnique({
-        where: {
-            id: ip
-        },
-        select: {
-            reason: true,
-            expires: true
-        }
-    });
-
-    if (ban) {
-        if (ban.expires.getTime() <= Date.now()) {
-            await db.bannedIP.delete({
-                where: {
-                    id: ip
-                }
-            });
-            await redis.del(`ipBan:${hash}`);
-            return undefined;
-        }
-    }
-
-    await redis.set(
-        `ipBan:${hash}`,
-        JSON.stringify(ban),
-        'PXAT',
-        ban?.expires.getTime() ?? Date.now() + 24 * 60 * 60 * 1000
-    );
-
-    return ban;
-}
-
-app.set('trust proxy', config.trustProxy);
-
-app.use(
-    require('helmet')({
-        contentSecurityPolicy: false
-    })
-);
-app.use(bodyParser.json());
-
-// catch spammers that ignore ratelimits in a way that can cause servers to yield for long periods of time
-const webhookPostRatelimit = slowDown({
-    windowMs: 2000,
-    delayAfter: 5,
-    delayMs: 1000,
-    maxDelayMs: 30000,
-
-    keyGenerator(req, res) {
-        return req.params.id ?? req.ip; // use the webhook ID as a ratelimiting key, otherwise use IP
-    },
-
-    store: new RedisStore({ client: redis, prefix: 'ratelimit:webhookPost:' })
-});
-
-const webhookQueuePostRatelimit = slowDown({
-    windowMs: 1000,
-    delayAfter: 10,
-    delayMs: 1000,
-    maxDelayMs: 30000,
-
-    keyGenerator(req, res) {
-        return req.params.id ?? req.ip; // use the webhook ID as a ratelimiting key, otherwise use IP
-    },
-
-    store: new RedisStore({ client: redis, prefix: 'ratelimit:webhookQueue:' })
-});
-
-const webhookInvalidPostRatelimit = slowDown({
-    windowMs: 30000,
-    delayAfter: 3,
-    delayMs: 1000,
-    maxDelayMs: 30000,
-
-    keyGenerator(req, res) {
-        return req.params.id ?? req.ip; // use the webhook ID as a ratelimiting key, otherwise use IP
-    },
-
-    skip(req, res) {
-        return !(res.statusCode >= 400 && res.statusCode < 500 && res.statusCode !== 429); // trigger if it's a 4xx but not a ratelimit
-    },
-
-    store: new RedisStore({ client: redis, prefix: 'ratelimit:webhookInvalidPost:' })
-});
-
-const unknownEndpointRatelimit = slowDown({
-    windowMs: 10000,
-    delayAfter: 10,
-    delayMs: 500,
-    maxDelayMs: 30000,
-
-    store: new RedisStore({ client: redis, prefix: 'ratelimit:unknownEndpoint:' })
-});
-
-const statsEndpointRatelimit = slowDown({
-    windowMs: 5000,
-    delayAfter: 1,
-    delayMs: 500,
-    maxDelayMs: 30000,
-
-    store: new RedisStore({ client: redis, prefix: 'ratelimit:statsEndpoint:' })
-});
-
-const client = axios.create({
-    validateStatus: () => true
-});
-
-app.use(Express.static('public'));
-
-app.get('/stats', statsEndpointRatelimit, async (req, res) => {
-    const data = await Promise.all([
-        (async () => parseInt((await redis.get('stats:requests')) ?? '0'))(),
-        db.webhooksSeen.count()
-    ]);
-
-    return res.json({
-        requests: data[0],
-        webhooks: data[1],
-        version: VERSION
-    });
-});
-
-app.get('/announcement', async (req, res) => {
-    const announcement = await redis.hgetall('announcement');
-
-    if (!announcement.style) {
-        // check for abuse measures and inject automatic announcement if necessary
-        if (parseInt(await redis.get('nonExistentWebhooks')) > 12)
-            return res.json({
-                title: 'Anti-Abuse Engaged',
-                message:
-                    'WebhookProxy has detected potential abuse that could affect the service as a whole, and has stopped accepting new webhook requests for 24 hours. Please try your requests later.',
-                style: 'danger'
-            });
-
-        return res.json({});
-    }
-
-    return res.json({
-        title: announcement['title'],
-        message: announcement['message'],
-        style: announcement['style']
-    });
-});
-
-// sure this could be middleware but I want better control
-async function preRequestChecks(req: Request, res: Response) {
-    const ipBan = await getIPBanInfo(req.ip);
-    if (ipBan) {
-        warn('ip', req.ip, 'attempted to request to', req.params.id, 'whilst banned');
-        res.status(403).json({
-            proxy: true,
-            message: 'This IP address has been banned.',
-            reason: ipBan.reason,
-            expires: ipBan.expires.getTime()
-        });
-        return false;
-    }
-
-    const banInfo = await getWebhookBanInfo(req.params.id);
-    if (banInfo) {
-        warn(req.params.id, 'attempted to request whilst blocked for', banInfo);
-        res.status(403).json({
-            proxy: true,
-            message: 'This webhook has been blocked. Please contact @lewisakura on the DevForum.',
-            reason: banInfo
-        });
-        return false;
-    }
-
-    // if we know this webhook is already ratelimited, don't hit discord but reject the request instead
-    const ratelimit = await redis.get(`webhookRatelimit:${req.params.id}`);
-    if (ratelimit) {
-        res.setHeader('X-RateLimit-Limit', 5);
-        res.setHeader('X-RateLimit-Remaining', 0);
-        res.setHeader('X-RateLimit-Reset', ratelimit);
-
-        await trackRatelimitViolation(req.params.id);
-
-        res.status(429).json({
-            proxy: true,
-            message: 'You have been ratelimited. Please respect the standard Discord ratelimits.'
-        });
-        return false;
-    }
-
-    // antiabuse in case someone tries something funny
-    if (parseInt(await redis.get('nonExistentWebhooks')) > 12) {
-        if (!(await redis.exists(`webhooksSeen:${req.params.id}`))) {
-            await redis.set(
-                `webhooksSeen:${req.params.id}`,
-                (!!(await db.webhooksSeen.findUnique({ where: { id: req.params.id } }))).toString()
-            );
-            await redis.send_command('EXPIRE', [`webhooksSeen:${req.params.id}`, 600, 'NX']);
-        }
-
-        if ((await redis.get(`webhooksSeen:${req.params.id}`)) === 'false') {
-            res.status(403).json({
-                proxy: true,
-                message:
-                    'An anti-abuse mechanism has been fired and your webhook has not been seen before. Try again later.'
-            });
-            return false;
-        }
-    }
-
-    return true;
-}
-
-async function postRequestChecks(req: Request, res: Response, response: AxiosResponse<any>) {
-    if (response.status === 401 && response.data.code === 50027 /* invalid webhook token */) {
-        await trackInvalidWebhookToken(req.ip);
-
-        res.status(401).json({
-            proxy: true,
-            error: 'The authorization token for this webhook is invalid.'
-        });
-        return false;
-    }
-
-    if (response.status === 404 && response.data.code === 10015 /* webhook not found */) {
-        await db.bannedWebhook.upsert({
-            where: {
-                id: req.params.id
-            },
-            create: {
-                id: req.params.id,
-                reason: '[Automated] Webhook does not exist.'
-            },
-            update: {
-                reason: '[Automated] Webhook does not exist.'
-            }
-        });
-
-        await trackNonExistentWebhook(req.ip);
-
-        res.status(404).json({
-            proxy: true,
-            error: 'This webhook does not exist.'
-        });
-        return false;
-    }
-
-    // new webhook!
-    if (
-        !(await redis.exists(`webhooksSeen:${req.params.id}`)) ||
-        (await redis.get(`webhooksSeen:${req.params.id}`)) === 'false'
-    ) {
-        await redis.set(`webhooksSeen:${req.params.id}`, 'true');
-        await redis.send_command('EXPIRE', [`webhooksSeen:${req.params.id}`, 600, 'NX']);
-
-        await db.webhooksSeen.upsert({ where: { id: req.params.id }, update: {}, create: { id: req.params.id } });
-    }
-
-    if (response.status >= 400 && response.status < 500 && response.status !== 429) {
-        await trackBadRequest(req.params.id);
-    }
-
-    if (parseInt(response.headers['x-ratelimit-remaining']) === 0) {
-        // process ratelimits
-        await redis.set(
-            `webhookRatelimit:${req.params.id}`,
-            parseInt(response.headers['x-ratelimit-reset']),
-            'EXAT',
-            parseInt(response.headers['x-ratelimit-reset'])
-        );
-    }
-
-    return true;
-}
-
-app.post('/api/webhooks/:id/:token', webhookPostRatelimit, webhookInvalidPostRatelimit, async (req, res) => {
-    redis.incr('stats:requests');
-    requestsHandled++;
-
-    try {
-        BigInt(req.params.id);
-    } catch {
-        res.status(400).json({
-            proxy: true,
-            error: 'Webhook ID does not appear to be a snowflake.'
-        });
-        return false;
-    }
-
-    if (!(await preRequestChecks(req, res))) return;
-
-    const body = req.body;
-
-    if (!body.content && !body.embeds && !body.file) {
-        res.status(400).json({
-            proxy: true,
-            error: 'No body provided. The proxy only accepts valid JSON bodies.'
-        });
-        return false;
-    }
-
-    const wait = req.query.wait ?? false;
-    const threadId = req.query.thread_id;
-
-    const response = await client.post(
-        `https://discord.com/api/webhooks/${req.params.id}/${req.params.token}?wait=${wait}${
-            threadId ? '&thread_id=' + threadId : ''
-        }`,
-        body,
-        {
-            headers: {
-                'User-Agent': 'WebhookProxy/1.0 (https://github.com/LewisTehMinerz/webhook-proxy)',
-                'Content-Type': 'application/json'
-            }
-        }
-    );
-
-    if (!(await postRequestChecks(req, res, response))) return;
-
-    // forward headers to allow clients to process ratelimits themselves
-    for (const header of Object.keys(response.headers)) {
-        res.setHeader(header, response.headers[header]);
-    }
-
-    res.removeHeader('Transfer-Encoding'); // the proxy changes how this is encoded, so it's wrong to actually include this header even if Discord does
-    
-    res.setHeader('Via', '1.0 WebhookProxy');
-
-    return res.status(response.status).json(response.data);
-});
-
-// PATCHes use the same ratelimit bucket as the regular message endpoint, so we don't do any special ratelimit handling here.
-app.patch(
-    '/api/webhooks/:id/:token/messages/:messageId',
-    webhookPostRatelimit,
-    webhookInvalidPostRatelimit,
-    async (req, res) => {
-        redis.incr('stats:requests');
-        requestsHandled++;
-
-        try {
-            BigInt(req.params.id);
-        } catch {
-            res.status(400).json({
-                proxy: true,
-                error: 'Webhook ID does not appear to be a snowflake.'
-            });
-            return false;
-        }
-
-        try {
-            BigInt(req.params.messageId);
-        } catch {
-            return res.status(400).json({
-                proxy: true,
-                error: 'Message ID does not appear to be a snowflake.'
-            });
-        }
-
-        if (!(await preRequestChecks(req, res))) return;
-
-        const body = req.body;
-
-        if (!body.content && !body.embeds && !body.file) {
-            res.status(400).json({
-                proxy: true,
-                error: 'No body provided. The proxy only accepts valid JSON bodies.'
-            });
-            return false;
-        }
-
-        const threadId = req.query.thread_id;
-
-        const response = await client.patch(
-            `https://discord.com/api/webhooks/${req.params.id}/${req.params.token}/messages/${req.params.messageId}${
-                threadId ? '?thread_id=' + threadId : ''
-            }`,
-            body,
-            {
-                headers: {
-                    'User-Agent': 'WebhookProxy/1.0 (https://github.com/LewisTehMinerz/webhook-proxy)',
-                    'Content-Type': 'application/json'
-                }
-            }
-        );
-
-        if (!(await postRequestChecks(req, res, response))) return;
-
-        // forward headers to allow clients to process ratelimits themselves
-        for (const header of Object.keys(response.headers)) {
-            res.setHeader(header, response.headers[header]);
-        }
-        
-        res.removeHeader('Transfer-Encoding'); // the proxy changes how this is encoded, so it's wrong to actually include this header even if Discord does
-
-        res.setHeader('Via', '1.0 WebhookProxy');
-
-        return res.status(response.status).json(response.data);
-    }
-);
-
-// DELETEs use the same ratelimit bucket as the regular message endpoint, so we don't do any special ratelimit handling here.
-app.delete(
-    '/api/webhooks/:id/:token/messages/:messageId',
-    webhookPostRatelimit,
-    webhookInvalidPostRatelimit,
-    async (req, res) => {
-        redis.incr('stats:requests');
-        requestsHandled++;
-
-        try {
-            BigInt(req.params.id);
-        } catch {
-            res.status(400).json({
-                proxy: true,
-                error: 'Webhook ID does not appear to be a snowflake.'
-            });
-            return false;
-        }
-
-        try {
-            BigInt(req.params.messageId);
-        } catch {
-            return res.status(400).json({
-                proxy: true,
-                error: 'Message ID does not appear to be a snowflake.'
-            });
-        }
-
-        if (!(await preRequestChecks(req, res))) return;
-
-        const threadId = req.query.thread_id;
-
-        const response = await client.delete(
-            `https://discord.com/api/webhooks/${req.params.id}/${req.params.token}/messages/${req.params.messageId}${
-                threadId ? '?thread_id=' + threadId : ''
-            }`,
-            {
-                headers: {
-                    'User-Agent': 'WebhookProxy/1.0 (https://github.com/LewisTehMinerz/webhook-proxy)',
-                    'Content-Type': 'application/json'
-                }
-            }
-        );
-
-        if (!(await postRequestChecks(req, res, response))) return;
-
-        // forward headers to allow clients to process ratelimits themselves
-        for (const header of Object.keys(response.headers)) {
-            res.setHeader(header, response.headers[header]);
-        }
-        
-        res.removeHeader('Transfer-Encoding'); // the proxy changes how this is encoded, so it's wrong to actually include this header even if Discord does
-
-        res.setHeader('Via', '1.0 WebhookProxy');
-
-        return res.status(response.status).json(response.data);
-    }
-);
-
-app.post('/api/webhooks/:id/:token/queue', webhookQueuePostRatelimit, async (req, res) => {
-    if (!config.queue.enabled) return res.status(403).json({ proxy: true, error: 'Queues have been disabled.' });
-
-    // run the same ban checks again so we don't hit ourselves if the webhook is bad
-
-    const ipBan = await getIPBanInfo(req.ip);
-    if (ipBan) {
-        warn('ip', req.ip, 'attempted to queue to', req.params.id, 'whilst banned');
-        return res.status(403).json({
-            proxy: true,
-            message: 'This IP address has been banned.',
-            reason: ipBan.reason,
-            expires: ipBan.expires.getTime()
-        });
-    }
-
-    const threadId = req.query.thread_id;
-
-    const body = req.body;
-
-    const reason = await getWebhookBanInfo(req.params.id);
-    if (reason) {
-        warn(req.params.id, 'attempted to queue whilst blocked for', reason);
-        return res.status(403).json({
-            proxy: true,
-            message: 'This webhook has been blocked. Please contact @LewisTehMinerz on the DevForum.',
-            reason: reason
-        });
-    }
-
-    rabbitMq.sendToQueue(
-        config.queue.queue,
-        Buffer.from(
-            JSON.stringify({
-                id: req.params.id,
-                token: req.params.token,
-                body,
-                threadId: threadId as string
-            })
-        ),
-        {
-            persistent: true // make messages persistent to minimise lost messages
-        }
-    );
-
-    return res.json({
-        proxy: true,
-        message: 'Queued successfully.'
-    });
-});
-
-app.use(unknownEndpointRatelimit, (req, res, next) => {
-    warn(req.ip, 'hit unknown endpoint');
-    return res.status(404).json({
-        proxy: true,
-        message: 'Unknown endpoint.'
-    });
-});
-
-app.use((err: Error, req: Request, res: Response, next: NextFunction) => {
-    if (err instanceof SyntaxError && 'body' in err) {
-        return res.status(400).json({
-            proxy: true,
-            error: 'Malformed request. The proxy only accepts valid JSON bodies.'
-        });
-    }
-
-    error('error encountered:', err, 'by', req.params.id ?? req.ip);
-
-    return res.status(500).json({
-        proxy: true,
-        error: 'An error occurred while processing your request.'
-    });
-});
-
-app.listen(config.port, async () => {
-    log('Up and running. Version:', VERSION);
-
-    setInterval(() => {
-        log('In the last minute, this worker handled', requestsHandled, 'requests.');
-        requestsHandled = 0;
-    }, 60000);
-
-    if (config.queue.enabled) {
-        try {
-            rabbitMq = await setup(config.queue.rabbitmq, config.queue.queue);
-
-            beforeShutdown(async () => {
-                await rabbitMq.close();
-            });
-
-            log('RabbitMQ set up.');
-        } catch (e) {
-            error('RabbitMQ init error, will disable queues:', e);
-            config.queue.enabled = false;
-        }
-    }
-});
->>>>>>> b17cf980
+import axios, { AxiosInstance, AxiosResponse } from 'axios';
+import bodyParser from 'body-parser';
+import Express, { NextFunction, Request, Response } from 'express';
+import slowDown from 'express-slow-down';
+import RedisStore from 'rate-limit-redis';
+import { PrismaClient } from '@prisma/client';
+import amqp from 'amqplib';
+import Redis from 'ioredis';
+
+import crypto from 'crypto';
+import fs from 'fs';
+import https from 'https';
+import os from 'os';
+
+import beforeShutdown from './beforeShutdown';
+import { error, log, warn } from './log';
+
+import 'express-async-errors';
+import { setup } from './rmq';
+
+const VERSION = (() => {
+    const rev = fs.readFileSync('.git/HEAD').toString().trim();
+    if (rev.indexOf(':') === -1) {
+        return rev;
+    } else {
+        return fs
+            .readFileSync('.git/' + rev.substring(5))
+            .toString()
+            .trim()
+            .slice(0, 7);
+    }
+})();
+
+const app = Express();
+const config = JSON.parse(fs.readFileSync('./config.json', 'utf8')) as {
+    port: number;
+    trustProxy: boolean;
+    autoBlock: boolean;
+    queue: {
+        enabled: boolean;
+        rabbitmq: string;
+        queue: string;
+    };
+    redis: string;
+};
+
+const db = new PrismaClient();
+const redis = new Redis(config.redis);
+beforeShutdown(async () => {
+    await db.$disconnect();
+    redis.disconnect(false);
+});
+
+const axiosClients: AxiosInstance[] = [];
+
+let currentRobin = 0;
+function client() {
+    const instance = axiosClients[currentRobin];
+
+    currentRobin++;
+    if (currentRobin === axiosClients.length) currentRobin = 0;
+
+    return instance;
+}
+
+for (const [_, iface] of Object.entries(os.networkInterfaces())) {
+    for (const net of iface) {
+        if (net.internal || net.family === 'IPv4') continue;
+        axiosClients.push(
+            axios.create({
+                httpsAgent: new https.Agent({
+                    // @ts-ignore - undocumented
+                    localAddress: net.address
+                }),
+                headers: {
+                    'User-Agent': 'WebhookProxy/1.0 (https://github.com/lewisakura/webhook-proxy)'
+                }
+            })
+        );
+        log('Discovered IP address', net.address);
+    }
+}
+
+let rabbitMq: amqp.Channel;
+
+let requestsHandled = 0;
+
+async function banWebhook(id: string, reason: string) {
+    // set the cached version up first so we prevent race conditions.
+    //
+    // without setting the cache first, we might hit a point where two requests trigger a ban.
+    // setting it in cache first will prevent this since it will read the cached version first,
+    // realise that they're banned, and stop the request there.
+    await redis.set(`webhookBan:${id}`, reason, 'EX', 24 * 60 * 60);
+    await db.bannedWebhook.upsert({
+        where: {
+            id
+        },
+        create: {
+            id,
+            reason
+        },
+        update: {
+            reason
+        }
+    });
+
+    warn('banned', id, 'for', reason);
+}
+
+async function banIp(ip: string, reason: string) {
+    // see justification above for setting cache first
+    const expiry = new Date();
+    expiry.setDate(expiry.getDate() + 3); // 3-day ban
+
+    // generate a hash for redis since IPv6 is a pain to store in redis
+    const hash = crypto.createHash('sha1').update(ip).digest('hex');
+
+    await redis.set(`ipBan:${hash}`, reason, 'PXAT', expiry.getTime());
+    await db.bannedIP.upsert({
+        where: {
+            id: ip
+        },
+        create: {
+            id: ip,
+            reason,
+            expires: expiry
+        },
+        update: {
+            reason
+        }
+    });
+
+    warn('banned', ip, 'for', reason);
+}
+
+async function trackRatelimitViolation(id: string) {
+    const violations = await redis.incr(`webhookRatelimitViolation:${id}`);
+    await redis.send_command('EXPIRE', [`webhookRatelimitViolation:${id}`, 60, 'NX']);
+
+    warn(id, 'hit ratelimit, they have done so', violations, 'times within the window');
+
+    if (violations > 50 && config.autoBlock) {
+        await banWebhook(id, '[Automated] Ratelimited >50 times within a minute.');
+        await redis.del(`webhookRatelimitViolation:${id}`);
+        await redis.del(`webhookRatelimit:${id}`);
+    }
+
+    return violations;
+}
+
+async function trackBadRequest(id: string) {
+    const violations = await redis.incr(`badRequests:${id}`);
+    await redis.send_command('EXPIRE', [`badRequests:${id}`, 600, 'NX']);
+
+    warn(id, 'made a bad request, they have made', violations, 'within the window');
+
+    if (violations > 30 && config.autoBlock) {
+        await banWebhook(id, '[Automated] >30 bad requests within 10 minutes.');
+        await redis.del(`badRequests:${id}`);
+    }
+
+    return violations;
+}
+
+async function trackNonExistentWebhook(ip: string) {
+    if (ip === 'localhost' || ip === '::1' || ip === '127.0.0.1' || ip === '::ffff:127.0.0.1') return; //ignore ourselves
+
+    // generate a hash for redis since IPv6 is a pain to store in redis
+    const hash = crypto.createHash('sha1').update(ip).digest('hex');
+
+    const violations = await redis.incr(`nonExistentWebhooks:${hash}`);
+    await redis.send_command('EXPIRE', [`nonExistentWebhooks:${hash}`, 3600, 'NX']);
+
+    await redis.incr('nonExistentWebhooks');
+    await redis.send_command('EXPIRE', ['nonExistentWebhooks', 86400, 'NX']);
+
+    warn(ip, 'made a request to a nonexistent webhook, they have done so', violations, 'time within the window');
+
+    if (violations > 5 && config.autoBlock) {
+        await banIp(ip, '[Automated] >5 unique non-existent webhook requests within 1 hour.');
+        await redis.del(`nonExistentWebhooks:${hash}`);
+    }
+
+    return violations;
+}
+
+async function trackInvalidWebhookToken(ip: string) {
+    if (ip === 'localhost' || ip === '::1' || ip === '127.0.0.1' || ip === '::ffff:127.0.0.1') return; //ignore ourselves
+
+    // generate a hash for redis since IPv6 is a pain to store in redis
+    const hash = crypto.createHash('sha1').update(ip).digest('hex');
+
+    const violations = await redis.incr(`invalidWebhookToken:${hash}`);
+    await redis.send_command('EXPIRE', [`invalidWebhookToken:${hash}`, 3600, 'NX']);
+
+    await redis.incr('invalidWebhookToken');
+    await redis.send_command('EXPIRE', ['invalidWebhookToken', 86400, 'NX']);
+
+    warn(
+        ip,
+        'made a request to a webhook with an invalid token, they have done so',
+        violations,
+        'times within the window'
+    );
+
+    if (violations > 10 && config.autoBlock) {
+        await banIp(ip, '[Automated] >10 invalid webhook token requests within 1 hour.');
+        await redis.del(`invalidWebhookToken:${hash}`);
+    }
+
+    return violations;
+}
+
+async function getWebhookBanInfo(id: string): Promise<string> {
+    const data = await redis.get(`webhookBan:${id}`);
+    if (data) {
+        return data;
+    }
+
+    const ban = await db.bannedWebhook.findUnique({
+        where: {
+            id
+        }
+    });
+
+    await redis.set(`webhookBan:${id}`, ban?.reason, 'EX', 24 * 60 * 60);
+
+    return ban?.reason;
+}
+
+async function getIPBanInfo(ip: string): Promise<{ reason: string; expires: Date }> {
+    if (ip === 'localhost' || ip === '::1' || ip === '127.0.0.1' || ip === '::ffff:127.0.0.1') return undefined; //ignore ourselves
+
+    // generate a hash for redis since IPv6 is a pain to store in redis
+    const hash = crypto.createHash('sha1').update(ip).digest('hex');
+
+    const data = await redis.get(`ipBan:${hash}`);
+    if (data) {
+        const ban = JSON.parse(data);
+        if (ban === null) return undefined;
+        return { reason: ban.reason, expires: new Date(ban.expires) };
+    }
+
+    const ban = await db.bannedIP.findUnique({
+        where: {
+            id: ip
+        },
+        select: {
+            reason: true,
+            expires: true
+        }
+    });
+
+    if (ban) {
+        if (ban.expires.getTime() <= Date.now()) {
+            await db.bannedIP.delete({
+                where: {
+                    id: ip
+                }
+            });
+            await redis.del(`ipBan:${hash}`);
+            return undefined;
+        }
+    }
+
+    await redis.set(
+        `ipBan:${hash}`,
+        JSON.stringify(ban),
+        'PXAT',
+        ban?.expires.getTime() ?? Date.now() + 24 * 60 * 60 * 1000
+    );
+
+    return ban;
+}
+
+app.set('trust proxy', config.trustProxy);
+
+app.use(
+    require('helmet')({
+        contentSecurityPolicy: false
+    })
+);
+app.use(bodyParser.json());
+
+// catch spammers that ignore ratelimits in a way that can cause servers to yield for long periods of time
+const webhookPostRatelimit = slowDown({
+    windowMs: 2000,
+    delayAfter: 5,
+    delayMs: 1000,
+    maxDelayMs: 30000,
+
+    keyGenerator(req, res) {
+        return req.params.id ?? req.ip; // use the webhook ID as a ratelimiting key, otherwise use IP
+    },
+
+    store: new RedisStore({ client: redis, prefix: 'ratelimit:webhookPost:' })
+});
+
+const webhookQueuePostRatelimit = slowDown({
+    windowMs: 1000,
+    delayAfter: 10,
+    delayMs: 1000,
+    maxDelayMs: 30000,
+
+    keyGenerator(req, res) {
+        return req.params.id ?? req.ip; // use the webhook ID as a ratelimiting key, otherwise use IP
+    },
+
+    store: new RedisStore({ client: redis, prefix: 'ratelimit:webhookQueue:' })
+});
+
+const webhookInvalidPostRatelimit = slowDown({
+    windowMs: 30000,
+    delayAfter: 3,
+    delayMs: 1000,
+    maxDelayMs: 30000,
+
+    keyGenerator(req, res) {
+        return req.params.id ?? req.ip; // use the webhook ID as a ratelimiting key, otherwise use IP
+    },
+
+    skip(req, res) {
+        return !(res.statusCode >= 400 && res.statusCode < 500 && res.statusCode !== 429); // trigger if it's a 4xx but not a ratelimit
+    },
+
+    store: new RedisStore({ client: redis, prefix: 'ratelimit:webhookInvalidPost:' })
+});
+
+const unknownEndpointRatelimit = slowDown({
+    windowMs: 10000,
+    delayAfter: 10,
+    delayMs: 500,
+    maxDelayMs: 30000,
+
+    store: new RedisStore({ client: redis, prefix: 'ratelimit:unknownEndpoint:' })
+});
+
+const statsEndpointRatelimit = slowDown({
+    windowMs: 5000,
+    delayAfter: 1,
+    delayMs: 500,
+    maxDelayMs: 30000,
+
+    store: new RedisStore({ client: redis, prefix: 'ratelimit:statsEndpoint:' })
+});
+
+app.use(Express.static('public'));
+
+app.get('/stats', statsEndpointRatelimit, async (req, res) => {
+    const data = await Promise.all([
+        (async () => parseInt((await redis.get('stats:requests')) ?? '0'))(),
+        db.webhooksSeen.count()
+    ]);
+
+    return res.json({
+        requests: data[0],
+        webhooks: data[1],
+        version: VERSION
+    });
+});
+
+app.get('/announcement', async (req, res) => {
+    const announcement = await redis.hgetall('announcement');
+
+    if (!announcement.style) {
+        // check for abuse measures and inject automatic announcement if necessary
+        if (parseInt(await redis.get('nonExistentWebhooks')) > 12)
+            return res.json({
+                title: 'Anti-Abuse Engaged',
+                message:
+                    'WebhookProxy has detected potential abuse that could affect the service as a whole, and has stopped accepting new webhook requests for 24 hours. Please try your requests later.',
+                style: 'danger'
+            });
+
+        return res.json({});
+    }
+
+    return res.json({
+        title: announcement['title'],
+        message: announcement['message'],
+        style: announcement['style']
+    });
+});
+
+// sure this could be middleware but I want better control
+async function preRequestChecks(req: Request, res: Response) {
+    const ipBan = await getIPBanInfo(req.ip);
+    if (ipBan) {
+        warn('ip', req.ip, 'attempted to request to', req.params.id, 'whilst banned');
+        res.status(403).json({
+            proxy: true,
+            message: 'This IP address has been banned.',
+            reason: ipBan.reason,
+            expires: ipBan.expires.getTime()
+        });
+        return false;
+    }
+
+    const banInfo = await getWebhookBanInfo(req.params.id);
+    if (banInfo) {
+        warn(req.params.id, 'attempted to request whilst blocked for', banInfo);
+        res.status(403).json({
+            proxy: true,
+            message: 'This webhook has been blocked. Please contact @lewisakura on the DevForum.',
+            reason: banInfo
+        });
+        return false;
+    }
+
+    // if we know this webhook is already ratelimited, don't hit discord but reject the request instead
+    const ratelimit = await redis.get(`webhookRatelimit:${req.params.id}`);
+    if (ratelimit) {
+        res.setHeader('X-RateLimit-Limit', 5);
+        res.setHeader('X-RateLimit-Remaining', 0);
+        res.setHeader('X-RateLimit-Reset', ratelimit);
+
+        await trackRatelimitViolation(req.params.id);
+
+        res.status(429).json({
+            proxy: true,
+            message: 'You have been ratelimited. Please respect the standard Discord ratelimits.'
+        });
+        return false;
+    }
+
+    // antiabuse in case someone tries something funny
+    if (parseInt(await redis.get('nonExistentWebhooks')) > 12) {
+        if (!(await redis.exists(`webhooksSeen:${req.params.id}`))) {
+            await redis.set(
+                `webhooksSeen:${req.params.id}`,
+                (!!(await db.webhooksSeen.findUnique({ where: { id: req.params.id } }))).toString()
+            );
+            await redis.send_command('EXPIRE', [`webhooksSeen:${req.params.id}`, 600, 'NX']);
+        }
+
+        if ((await redis.get(`webhooksSeen:${req.params.id}`)) === 'false') {
+            res.status(403).json({
+                proxy: true,
+                message:
+                    'An anti-abuse mechanism has been fired and your webhook has not been seen before. Try again later.'
+            });
+            return false;
+        }
+    }
+
+    return true;
+}
+
+async function postRequestChecks(req: Request, res: Response, response: AxiosResponse<any>) {
+    if (response.status === 401 && response.data.code === 50027 /* invalid webhook token */) {
+        await trackInvalidWebhookToken(req.ip);
+
+        res.status(401).json({
+            proxy: true,
+            error: 'The authorization token for this webhook is invalid.'
+        });
+        return false;
+    }
+
+    if (response.status === 404 && response.data.code === 10015 /* webhook not found */) {
+        await db.bannedWebhook.upsert({
+            where: {
+                id: req.params.id
+            },
+            create: {
+                id: req.params.id,
+                reason: '[Automated] Webhook does not exist.'
+            },
+            update: {
+                reason: '[Automated] Webhook does not exist.'
+            }
+        });
+
+        await trackNonExistentWebhook(req.ip);
+
+        res.status(404).json({
+            proxy: true,
+            error: 'This webhook does not exist.'
+        });
+        return false;
+    }
+
+    // new webhook!
+    if (
+        !(await redis.exists(`webhooksSeen:${req.params.id}`)) ||
+        (await redis.get(`webhooksSeen:${req.params.id}`)) === 'false'
+    ) {
+        await redis.set(`webhooksSeen:${req.params.id}`, 'true');
+        await redis.send_command('EXPIRE', [`webhooksSeen:${req.params.id}`, 600, 'NX']);
+
+        await db.webhooksSeen.upsert({ where: { id: req.params.id }, update: {}, create: { id: req.params.id } });
+    }
+
+    if (response.status >= 400 && response.status < 500 && response.status !== 429) {
+        await trackBadRequest(req.params.id);
+    }
+
+    if (parseInt(response.headers['x-ratelimit-remaining']) === 0) {
+        // process ratelimits
+        await redis.set(
+            `webhookRatelimit:${req.params.id}`,
+            parseInt(response.headers['x-ratelimit-reset']),
+            'EXAT',
+            parseInt(response.headers['x-ratelimit-reset'])
+        );
+    }
+
+    return true;
+}
+
+app.post('/api/webhooks/:id/:token', webhookPostRatelimit, webhookInvalidPostRatelimit, async (req, res) => {
+    redis.incr('stats:requests');
+    requestsHandled++;
+
+    try {
+        BigInt(req.params.id);
+    } catch {
+        res.status(400).json({
+            proxy: true,
+            error: 'Webhook ID does not appear to be a snowflake.'
+        });
+        return false;
+    }
+
+    if (!(await preRequestChecks(req, res))) return;
+
+    const body = req.body;
+
+    if (!body.content && !body.embeds && !body.file) {
+        res.status(400).json({
+            proxy: true,
+            error: 'No body provided. The proxy only accepts valid JSON bodies.'
+        });
+        return false;
+    }
+
+    const wait = req.query.wait ?? false;
+    const threadId = req.query.thread_id;
+
+    const response = await client().post(
+        `https://discord.com/api/webhooks/${req.params.id}/${req.params.token}?wait=${wait}${
+            threadId ? '&thread_id=' + threadId : ''
+        }`,
+        body,
+        {
+            headers: {
+                'Content-Type': 'application/json'
+            }
+        }
+    );
+
+    if (!(await postRequestChecks(req, res, response))) return;
+
+    // forward headers to allow clients to process ratelimits themselves
+    for (const header of Object.keys(response.headers)) {
+        res.setHeader(header, response.headers[header]);
+    }
+
+    res.removeHeader('Transfer-Encoding'); // the proxy changes how this is encoded, so it's wrong to actually include this header even if Discord does
+
+    res.setHeader('Via', '1.0 WebhookProxy');
+
+    return res.status(response.status).json(response.data);
+});
+
+// PATCHes use the same ratelimit bucket as the regular message endpoint, so we don't do any special ratelimit handling here.
+app.patch(
+    '/api/webhooks/:id/:token/messages/:messageId',
+    webhookPostRatelimit,
+    webhookInvalidPostRatelimit,
+    async (req, res) => {
+        redis.incr('stats:requests');
+        requestsHandled++;
+
+        try {
+            BigInt(req.params.id);
+        } catch {
+            res.status(400).json({
+                proxy: true,
+                error: 'Webhook ID does not appear to be a snowflake.'
+            });
+            return false;
+        }
+
+        try {
+            BigInt(req.params.messageId);
+        } catch {
+            return res.status(400).json({
+                proxy: true,
+                error: 'Message ID does not appear to be a snowflake.'
+            });
+        }
+
+        if (!(await preRequestChecks(req, res))) return;
+
+        const body = req.body;
+
+        if (!body.content && !body.embeds && !body.file) {
+            res.status(400).json({
+                proxy: true,
+                error: 'No body provided. The proxy only accepts valid JSON bodies.'
+            });
+            return false;
+        }
+
+        const threadId = req.query.thread_id;
+
+        const response = await client().patch(
+            `https://discord.com/api/webhooks/${req.params.id}/${req.params.token}/messages/${req.params.messageId}${
+                threadId ? '?thread_id=' + threadId : ''
+            }`,
+            body,
+            {
+                headers: {
+                    'Content-Type': 'application/json'
+                }
+            }
+        );
+
+        if (!(await postRequestChecks(req, res, response))) return;
+
+        // forward headers to allow clients to process ratelimits themselves
+        for (const header of Object.keys(response.headers)) {
+            res.setHeader(header, response.headers[header]);
+        }
+
+        res.removeHeader('Transfer-Encoding'); // the proxy changes how this is encoded, so it's wrong to actually include this header even if Discord does
+
+        res.setHeader('Via', '1.0 WebhookProxy');
+
+        return res.status(response.status).json(response.data);
+    }
+);
+
+// DELETEs use the same ratelimit bucket as the regular message endpoint, so we don't do any special ratelimit handling here.
+app.delete(
+    '/api/webhooks/:id/:token/messages/:messageId',
+    webhookPostRatelimit,
+    webhookInvalidPostRatelimit,
+    async (req, res) => {
+        redis.incr('stats:requests');
+        requestsHandled++;
+
+        try {
+            BigInt(req.params.id);
+        } catch {
+            res.status(400).json({
+                proxy: true,
+                error: 'Webhook ID does not appear to be a snowflake.'
+            });
+            return false;
+        }
+
+        try {
+            BigInt(req.params.messageId);
+        } catch {
+            return res.status(400).json({
+                proxy: true,
+                error: 'Message ID does not appear to be a snowflake.'
+            });
+        }
+
+        if (!(await preRequestChecks(req, res))) return;
+
+        const threadId = req.query.thread_id;
+
+        const response = await client().delete(
+            `https://discord.com/api/webhooks/${req.params.id}/${req.params.token}/messages/${req.params.messageId}${
+                threadId ? '?thread_id=' + threadId : ''
+            }`,
+            {
+                headers: {
+                    'Content-Type': 'application/json'
+                }
+            }
+        );
+
+        if (!(await postRequestChecks(req, res, response))) return;
+
+        // forward headers to allow clients to process ratelimits themselves
+        for (const header of Object.keys(response.headers)) {
+            res.setHeader(header, response.headers[header]);
+        }
+
+        res.removeHeader('Transfer-Encoding'); // the proxy changes how this is encoded, so it's wrong to actually include this header even if Discord does
+
+        res.setHeader('Via', '1.0 WebhookProxy');
+
+        return res.status(response.status).json(response.data);
+    }
+);
+
+app.post('/api/webhooks/:id/:token/queue', webhookQueuePostRatelimit, async (req, res) => {
+    if (!config.queue.enabled) return res.status(403).json({ proxy: true, error: 'Queues have been disabled.' });
+
+    // run the same ban checks again so we don't hit ourselves if the webhook is bad
+
+    const ipBan = await getIPBanInfo(req.ip);
+    if (ipBan) {
+        warn('ip', req.ip, 'attempted to queue to', req.params.id, 'whilst banned');
+        return res.status(403).json({
+            proxy: true,
+            message: 'This IP address has been banned.',
+            reason: ipBan.reason,
+            expires: ipBan.expires.getTime()
+        });
+    }
+
+    const threadId = req.query.thread_id;
+
+    const body = req.body;
+
+    const reason = await getWebhookBanInfo(req.params.id);
+    if (reason) {
+        warn(req.params.id, 'attempted to queue whilst blocked for', reason);
+        return res.status(403).json({
+            proxy: true,
+            message: 'This webhook has been blocked. Please contact @lewisakura on the DevForum.',
+            reason: reason
+        });
+    }
+
+    rabbitMq.sendToQueue(
+        config.queue.queue,
+        Buffer.from(
+            JSON.stringify({
+                id: req.params.id,
+                token: req.params.token,
+                body,
+                threadId: threadId as string
+            })
+        ),
+        {
+            persistent: true // make messages persistent to minimise lost messages
+        }
+    );
+
+    return res.json({
+        proxy: true,
+        message: 'Queued successfully.'
+    });
+});
+
+app.use(unknownEndpointRatelimit, (req, res, next) => {
+    warn(req.ip, 'hit unknown endpoint');
+    return res.status(404).json({
+        proxy: true,
+        message: 'Unknown endpoint.'
+    });
+});
+
+app.use((err: Error, req: Request, res: Response, next: NextFunction) => {
+    if (err instanceof SyntaxError && 'body' in err) {
+        return res.status(400).json({
+            proxy: true,
+            error: 'Malformed request. The proxy only accepts valid JSON bodies.'
+        });
+    }
+
+    error('error encountered:', err, 'by', req.params.id ?? req.ip);
+
+    return res.status(500).json({
+        proxy: true,
+        error: 'An error occurred while processing your request.'
+    });
+});
+
+app.listen(config.port, async () => {
+    log('Up and running. Version:', VERSION);
+
+    setInterval(() => {
+        log('In the last minute, this worker handled', requestsHandled, 'requests.');
+        requestsHandled = 0;
+    }, 60000);
+
+    if (config.queue.enabled) {
+        try {
+            rabbitMq = await setup(config.queue.rabbitmq, config.queue.queue);
+
+            beforeShutdown(async () => {
+                await rabbitMq.close();
+            });
+
+            log('RabbitMQ set up.');
+        } catch (e) {
+            error('RabbitMQ init error, will disable queues:', e);
+            config.queue.enabled = false;
+        }
+    }
+});